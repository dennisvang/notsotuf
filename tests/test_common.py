import gzip
import hashlib
import logging
import pathlib
from typing import Hashable
from unittest import TestCase

import bsdiff4
from packaging.version import Version

from tests import TempDirTestCase
from tufup.common import _immutable, Patcher, TargetMeta  # noqa


class ImmutableTests(TestCase):
    def test_immutable(self):
        cases = [
            'a',
            b'b',
            1,
            ('a', 1),
            ['a', 1],
            {'a', 1},
            bytearray(b'b'),
            dict(a=1),
            [dict(a=[dict(c={1})], b=bytearray(b'd'))],
        ]
        for case in cases:
            with self.subTest(msg=case):
                self.assertIsInstance(_immutable(case), Hashable)


class TargetMetaTests(TempDirTestCase):
    def test_init_whitespace(self):
        for kwargs in [
            dict(target_path='w h i t e s p a c e-1.2.3.tar.gz'),
            dict(name='w h i t e s p a c e'),
        ]:
            with self.subTest(msg=kwargs):
                with self.assertLogs(level=logging.CRITICAL):
                    TargetMeta(**kwargs)

    def test_eq_ne(self):
        target_meta = TargetMeta()
        self.assertEqual(target_meta, TargetMeta())
        self.assertNotEqual(target_meta, TargetMeta(target_path='something'))
        # two ways to initialize a TargetMeta instance:
        self.assertEqual(
            TargetMeta(target_path='my-app-1.2.3a0.patch'),
            TargetMeta(name='my-app', version='1.2.3a0', is_archive=False),
        )

    def test_repr(self):
        # https://docs.python.org/3/reference/datamodel.html#object.__repr__
        target_meta = TargetMeta(target_path='some.file')
        # the input to eval is known and trusted, so that should be safe, right?
        self.assertEqual(eval(repr(target_meta)), target_meta)

    def test_str(self):
        # see issue #3
        for target_path in ['str_path', pathlib.Path('pathlib_path')]:
            with self.subTest(msg=target_path):
                self.assertIsInstance(
                    TargetMeta(target_path=target_path).__str__(), str
                )

    def test_hashable(self):
        obj = TargetMeta()
        self.assertEqual(obj.__hash__(), hash(tuple(vars(obj).items())))
        # we can use the obj as a set member or as dict key
        self.assertEqual({obj, obj}, {obj})

    def test_sortable(self):
        version_1 = TargetMeta(target_path='my-app-win-1.0.tar.gz')
        version_2 = TargetMeta(target_path='my-app-win-2.0.tar.gz')
        info_list = [version_2, version_1]
        self.assertEqual([version_1, version_2], sorted(info_list))

    def test_filename(self):
        target_path = 'url/path/somefile'
        target_meta = TargetMeta(target_path=target_path)
        self.assertEqual('somefile', target_meta.filename)

    def test_name(self):
        target_meta = TargetMeta(target_path='url/path/my-app-1.0.tar.gz')
        self.assertEqual('my-app', target_meta.name)

    def test_version(self):
        for version_str in ['1.2.3a4', '']:
            expected = Version(version_str) if version_str else None
            with self.subTest(msg=version_str):
                target_meta = TargetMeta(target_path=f'x-{version_str}.tar.gz')
                self.assertEqual(expected, target_meta.version)

    def test_suffix(self):
        valid_suffixes = ['.tar.gz', '.patch']
        for suffix in ['', '.zip', '.tar.gz', '.patch']:
            with self.subTest(msg=suffix):
                target_meta = TargetMeta(target_path=f'my-app-1.2.3a4{suffix}')
                if suffix in valid_suffixes:
                    self.assertEqual(suffix, target_meta.suffix)
                else:
                    self.assertIsNone(target_meta.suffix)

    def test_is_archive(self):
        self.assertTrue(TargetMeta(target_path='my-app-1.0.tar.gz').is_archive)
        self.assertFalse(TargetMeta(target_path='my-app-1.0.patch').is_archive)
        self.assertFalse(TargetMeta(target_path='my-app-1.0.zip').is_archive)

    def test_is_patch(self):
        self.assertTrue(TargetMeta(target_path='my-app-1.0.patch').is_patch)
        self.assertFalse(TargetMeta(target_path='my-app-1.0.tar.gz').is_patch)
        self.assertFalse(TargetMeta(target_path='my-app-1.0.zip').is_patch)

    def test_is_other(self):
        self.assertTrue(TargetMeta(target_path='my-app-1.0.zip').is_other)
        self.assertFalse(TargetMeta(target_path='my-app-1.0.patch').is_other)
        self.assertFalse(TargetMeta(target_path='my-app-1.0.tar.gz').is_other)

    def test_parse_filename(self):
        cases = [
            # PEP440 versions are allowed (we do not parse them here...)
            ('app-1.patch', ('app', '1', '.patch')),
            ('app-1.tar.gz', ('app', '1', '.tar.gz')),
            ('app-1.2.tar.gz', ('app', '1.2', '.tar.gz')),
            ('app-1.2.3.tar.gz', ('app', '1.2.3', '.tar.gz')),
            ('app-1a.tar.gz', ('app', '1a', '.tar.gz')),
            ('app-1b.tar.gz', ('app', '1b', '.tar.gz')),
            ('app-1rc.tar.gz', ('app', '1rc', '.tar.gz')),
            ('app-1rc0.tar.gz', ('app', '1rc0', '.tar.gz')),
            ('app-2022.0.tar.gz', ('app', '2022.0', '.tar.gz')),
            # we don't impose a specific version format at this point (that
            # is deferred to packaging.Version)
            ('app-invalidversion.tar.gz', ('app', 'invalidversion', '.tar.gz')),
            # underscores, dashes, capitals, etc.
            ('app-name---1.tar.gz', ('app-name--', '1', '.tar.gz')),
            ('CAPS-1.tar.gz', ('CAPS', '1', '.tar.gz')),
            ('un_der_scores-1.0.tar.gz', ('un_der_scores', '1.0', '.tar.gz')),
            # invalid filenames
            ('sp ac es-1.zip', ()),
            ('app-1.gz', ()),
            ('app-1.xz', ()),
            ('anything', ()),
        ]
        for filename, expected in cases:
            match_dict = TargetMeta.parse_filename(filename=filename)
            with self.subTest(msg=filename):
                self.assertEqual(expected, tuple(match_dict.values()))

    def test_compose_filename(self):
        filename = TargetMeta.compose_filename(
            name='app', version='1.0', is_archive=True
        )
        self.assertEqual('app-1.0.tar.gz', filename)

<<<<<<< HEAD
    def test_custom(self):
        self.assertIsNone(TargetMeta().custom)
=======
    def test_custom_metadata(self):
        user_metadata = dict(foo='bar')
        internal_metadata = dict(something=True)
        target_meta = TargetMeta(
            custom=dict(user=user_metadata, tufup=internal_metadata)
        )
        self.assertEqual(user_metadata, target_meta.custom)
        self.assertEqual(internal_metadata, target_meta.custom_internal)

    def test_custom_metadata_backward_compatibility(self):
        # older versions of tufup did not distinguish between user and internal metadata
        custom_metadata = dict(foo='bar')
        target_meta = TargetMeta(custom=custom_metadata)  # noqa
        self.assertEqual(custom_metadata, target_meta.custom)
        self.assertEqual(custom_metadata, target_meta.custom_internal)

    def test_custom_metadata_not_specified(self):
        target_meta = TargetMeta()
        self.assertIsNone(target_meta.custom)
        self.assertIsNone(target_meta.custom_internal)
>>>>>>> 4551ed6a


class PatcherTests(TempDirTestCase):
    def setUp(self) -> None:
        super().setUp()
        # define dummy .tar content
        self.tar_content = {
            'v-1': b'this is the original content',
            'v-2': b'this content is somewhat different',
            'v-3': b'this content has changed again',
        }
        # create patch content
        self.patch_content = dict()
        for src, dst in [('v-1', 'v-2'), ('v-2', 'v-3')]:
            self.patch_content[dst] = bsdiff4.diff(
                src_bytes=self.tar_content[src],
                dst_bytes=self.tar_content[dst],
            )
        # create dummy files
        self.targz_paths = dict()
        for key, tar_content in self.tar_content.items():
            self.targz_paths[key] = self.temp_dir_path / f'{key}.tar.gz'
            with gzip.open(self.targz_paths[key], mode='wb') as gz_file:
                gz_file.write(tar_content)
        self.patch_paths = dict()
        for key, patch_content in self.patch_content.items():
            self.patch_paths[key] = self.temp_dir_path / f'{key}.patch'
            self.patch_paths[key].write_bytes(patch_content)
        # determine size and hash
        hash_algorithm = 'sha256'
        self.tar_fingerprints = dict()
        for key, tar_content in self.tar_content.items():
            if key == 'v-1':
                continue
            hash_obj = getattr(hashlib, hash_algorithm)()
            hash_obj.update(tar_content)
            self.tar_fingerprints[key] = dict(
                tar_size=len(tar_content),
                tar_hash=hash_obj.hexdigest(),
                tar_hash_algorithm=hash_algorithm,
            )

    def test_diff_and_hash(self):
        # prepare
        src = 'v-1'
        dst = 'v-2'
        patch_path = self.temp_dir_path / 'test.patch'
        # test
        dst_fingerprint = Patcher.diff_and_hash(
            src_path=self.targz_paths[src],
            dst_path=self.targz_paths[dst],
            patch_path=patch_path,
        )
        self.assertTrue(patch_path.exists())
        self.assertEqual(self.patch_content[dst], patch_path.read_bytes())
        self.assertEqual(self.tar_fingerprints[dst], dst_fingerprint)

    def test_patch_and_verify(self):
        # prepare
        src = 'v-1'
        dst = 'v-3'  # note we're skipping v-2
        patch_targets = dict()
        for key, patch_path in self.patch_paths.items():
            patch_meta = TargetMeta(
                target_path=patch_path, custom=self.tar_fingerprints[key]
            )
            self.assertTrue(patch_meta.is_patch)  # just to be sure
            patch_targets[patch_meta] = patch_path
        # verify that we're applying two patches cumulatively
        self.assertEqual(2, len(patch_targets))
        # test
        dst_path = self.temp_dir_path / 'reconstructed.tar.gz'
        Patcher.patch_and_verify(
            src_path=self.targz_paths[src],
            dst_path=dst_path,
            patch_targets=patch_targets,
        )
        self.assertTrue(dst_path.exists())
        # note that gzip compressed files are not reproducible by default (even when
        # using identical uncompressed data), so we must compare the uncompressed data
        with gzip.open(self.targz_paths[dst], mode='rb') as original_tar:
            with gzip.open(dst_path, mode='rb') as reconstructed_tar:
                self.assertEqual(original_tar.read(), reconstructed_tar.read())<|MERGE_RESOLUTION|>--- conflicted
+++ resolved
@@ -153,10 +153,6 @@
         )
         self.assertEqual('app-1.0.tar.gz', filename)
 
-<<<<<<< HEAD
-    def test_custom(self):
-        self.assertIsNone(TargetMeta().custom)
-=======
     def test_custom_metadata(self):
         user_metadata = dict(foo='bar')
         internal_metadata = dict(something=True)
@@ -177,7 +173,6 @@
         target_meta = TargetMeta()
         self.assertIsNone(target_meta.custom)
         self.assertIsNone(target_meta.custom_internal)
->>>>>>> 4551ed6a
 
 
 class PatcherTests(TempDirTestCase):
