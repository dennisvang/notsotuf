from copy import deepcopy
from datetime import datetime, timedelta
import inspect
import json
import logging
import pathlib

try:
    # workaround for PyInstaller issue 6911 (setuptools issue 3089)
    import setuptools.config.expand  # noqa
except AssertionError:
    pass  # assuming we are on the client side...
import shutil
import tarfile
from typing import Any, Dict, Iterable, List, Optional, TypedDict, Union

from securesystemslib.exceptions import CryptoError
from securesystemslib.interface import (
    generate_and_write_ed25519_keypair_with_prompt,
    generate_and_write_unencrypted_ed25519_keypair,
    import_ed25519_publickey_from_file,
    import_ed25519_privatekey_from_file,
)

# SSlibKey see: https://github.com/secure-systems-lab/securesystemslib/pull/456
from securesystemslib.signer import SSlibKey, SSlibSigner
from tuf.api.metadata import (
    SPECIFICATION_VERSION,
    TOP_LEVEL_ROLE_NAMES,
    Metadata,
    MetaFile,
    Role,
    Root,
    Snapshot,
    TargetFile,
    Targets,
    Timestamp,
)
from tuf.api.serialization.json import JSONSerializer

<<<<<<< HEAD
from tufup.common import KEY_REQUIRED, Patcher, SUFFIX_PATCH, TargetMeta
=======
from tufup.common import CustomMetadataDict, Patcher, SUFFIX_PATCH, TargetMeta
>>>>>>> 4551ed6a
from tufup.utils.platform_specific import _patched_resolve

logger = logging.getLogger(__name__)

"""

https://github.com/theupdateframework/python-tuf/blob/develop/examples/repo_example/basic_repo.py

"""

__all__ = [
    'DEFAULT_KEY_MAP',
    'DEFAULT_KEYS_DIR_NAME',
    'DEFAULT_META_DIR_NAME',
    'DEFAULT_REPO_DIR_NAME',
    'DEFAULT_TARGETS_DIR_NAME',
    'in_',
    'Keys',
    'make_gztar_archive',
    'Repository',
    'Roles',
    'SUFFIX_JSON',
    'SUFFIX_PUB',
    'TOP_LEVEL_ROLE_NAMES',
]

# copied from python-tuf basic_repo.py
SPEC_VERSION = '.'.join(SPECIFICATION_VERSION)


# copied from python-tuf basic_repo.py
def in_(days: float) -> datetime:
    """Returns a timestamp for the specified number of days from now."""
    return datetime.utcnow().replace(microsecond=0) + timedelta(days=days)


def make_gztar_archive(
    src_dir: Union[pathlib.Path, str],
    dst_dir: Union[pathlib.Path, str],
    app_name: str,
    version: str,
    tar_format: int = tarfile.PAX_FORMAT,
) -> Optional[TargetMeta]:
    """
    Create a gzipped tar archive in the dst_dir, based on content of src_dir.

    The PAX_FORMAT is currently the default tar format [1] used by the tarfile
    module. For improved portability [2] and reproducibility [3], this can be changed
    e.g. to USTAR_FORMAT.

    [1]: https://www.gnu.org/software/tar/manual/html_node/Formats.html#Formats
    [2]: https://www.gnu.org/software/tar/manual/html_node/Portability.html#Portability
    [3]: https://www.gnu.org/software/tar/manual/html_node/Reproducibility.html#Reproducibility
    """
    # ensure paths
    src_dir = pathlib.Path(src_dir)
    dst_dir = pathlib.Path(dst_dir)
    # compose archive path and check existence
    archive_filename = TargetMeta.compose_filename(
        name=app_name, version=version, is_archive=True
    )
    archive_path = dst_dir / archive_filename
    if archive_path.exists():
        if input(f'Found existing archive: {archive_path}.\nOverwrite? [n]/y') != 'y':
            print('Using existing archive.')
            return TargetMeta(archive_path)
    # Make gzipped tar archive. Note that TarFile.add() sorts members by filename, see:
    # https://github.com/python/cpython/blob/64c9fcc8930f927f5fa903b9d6d442af85a101d1/Lib/tarfile.py#L2162
    with tarfile.open(archive_path, mode='w:gz', format=tar_format) as tar:
        # the filter arg could be used in future versions to modify the tarinfo objects
        tar.add(name=src_dir, arcname='.', recursive=True, filter=None)
    return TargetMeta(target_path=archive_path)


class RolesDict(TypedDict):
    root: Any
    targets: Any
    snapshot: Any
    timestamp: Any


DEFAULT_REPO_DIR_NAME = 'repository'
DEFAULT_KEYS_DIR_NAME = 'keystore'
DEFAULT_META_DIR_NAME = 'metadata'
DEFAULT_TARGETS_DIR_NAME = 'targets'
DEFAULT_KEY_MAP = RolesDict((key, [key]) for key in TOP_LEVEL_ROLE_NAMES)  # noqa
DEFAULT_EXPIRATION_DAYS = RolesDict(root=365, targets=7, snapshot=7, timestamp=1)
DEFAULT_THRESHOLDS = RolesDict(root=1, targets=1, snapshot=1, timestamp=1)
SUFFIX_JSON = '.json'
SUFFIX_PUB = '.pub'
FILENAME_ROOT = Root.type + SUFFIX_JSON
FILENAME_TARGETS = Targets.type + SUFFIX_JSON
FILENAME_SNAPSHOT = Snapshot.type + SUFFIX_JSON
FILENAME_TIMESTAMP = Timestamp.type + SUFFIX_JSON


class Base(object):
    def __init__(self, dir_path: Union[pathlib.Path, str, None]):
        """
        dir_path: directory where all key files are stored
        encrypted: names of the keys that are (to be) encrypted
        key_map: maps top-level role names to lists of key names
        """
        if dir_path is None:
            dir_path = pathlib.Path.cwd()
        # enforce pathlib.Path
        self.dir_path = pathlib.Path(dir_path)
        if not self.dir_path.exists():
            if input(f'Create directory {self.dir_path}? [y]/n') in ['y', '']:
                self.dir_path.mkdir(parents=True)
                print(f'Directory created: {self.dir_path}')


class Keys(Base):
    filename_pattern = '{key_name}'

    def __init__(
        self,
        dir_path: Union[pathlib.Path, str, None] = None,
        encrypted: Optional[List[str]] = None,
        key_map: Optional[RolesDict] = None,
        thresholds: Optional[RolesDict] = None,
    ):
        if dir_path is None:
            dir_path = pathlib.Path.cwd() / DEFAULT_KEYS_DIR_NAME
        super().__init__(dir_path=dir_path)
        if encrypted is None:
            encrypted = []
        if key_map is None:
            key_map = deepcopy(DEFAULT_KEY_MAP)
        if thresholds is None:
            thresholds = DEFAULT_THRESHOLDS.copy()
        self.encrypted = encrypted
        self.key_map = key_map
        self.thresholds = thresholds
        # top-level roles
        self.root: List[Dict[str, Any]] = []
        self.targets: List[Dict[str, Any]] = []
        self.snapshot: List[Dict[str, Any]] = []
        self.timestamp: List[Dict[str, Any]] = []
        # import public keys from dir_path, if it exists
        self.import_all_public_keys()

    def import_all_public_keys(self):
        for role_name, key_list in self.key_map.items():
            for key_name in key_list:
                self.import_public_key(role_name=role_name, key_name=key_name)

    def import_public_key(self, role_name: str, key_name: Optional[str] = None):
        """Import public key for specified role."""
        if key_name is None:
            key_name = role_name
        public_key_path = self.public_key_path(key_name=key_name)
        if public_key_path.exists():
            ssl_key = import_ed25519_publickey_from_file(filepath=str(public_key_path))
            getattr(self, role_name).append(ssl_key)
            logger.debug(f'public key imported: {public_key_path}')
        else:
            logger.debug(f'file does not exist: {public_key_path}')

    def create(self):
        all_key_names = []
        for key_list in self.key_map.values():
            all_key_names.extend(key_list)
        unique_key_names = set(all_key_names)
        logger.debug(f'creating key-pairs: {unique_key_names}')
        for key_name in unique_key_names:
            default_private_key_path = self.private_key_path(key_name=key_name)
            self.create_key_pair(
                private_key_path=default_private_key_path,
                encrypted=key_name in self.encrypted,
            )
        # import the newly created public keys
        self.import_all_public_keys()

    @staticmethod
    def create_key_pair(
        private_key_path: pathlib.Path, encrypted: bool
    ) -> pathlib.Path:
        if encrypted:
            # encrypt private key
            logger.debug('set encryption password for private key')
            generate_keypair = generate_and_write_ed25519_keypair_with_prompt
        else:
            # do not encrypt private key (for automated signing)
            generate_keypair = generate_and_write_unencrypted_ed25519_keypair
        public_key_path = private_key_path.with_suffix(SUFFIX_PUB)
        proceed = True
        if public_key_path.exists():
            logger.warning(f'Public key already exists: {public_key_path}')
            proceed = input('Overwrite key pair? [n]/y') == 'y'
        if proceed:
            file_path_str = generate_keypair(filepath=str(private_key_path))
            logger.info(f'key-pair created: {file_path_str}, {public_key_path}')
        return public_key_path

    def private_key_path(self, key_name: str) -> pathlib.Path:
        return self.dir_path / self.filename_pattern.format(key_name=key_name)

    def public_key_path(self, key_name: str) -> pathlib.Path:
        return self.private_key_path(key_name=key_name).with_suffix(SUFFIX_PUB)

    def public(self):
        # return a dict that maps key ids to *public* key objects
        return {
            ssl_key['keyid']: SSlibKey.from_securesystemslib_key(key_dict=ssl_key)
            for attr_name, ssl_keys in vars(self).items()
            if attr_name in TOP_LEVEL_ROLE_NAMES
            for ssl_key in ssl_keys
        }

    def roles(self):
        # return a dict that maps role names to key ids and key thresholds
        roles_map = dict()
        for role_name in TOP_LEVEL_ROLE_NAMES:
            ssl_keys = getattr(self, role_name)
            role_keys = None
            if ssl_keys:
                unique_key_ids = list(set(ssl_key['keyid'] for ssl_key in ssl_keys))
                role_keys = Role(
                    keyids=unique_key_ids, threshold=self.thresholds[role_name]
                )
            roles_map[role_name] = role_keys
        return roles_map

    @classmethod
    def find_private_key(
        cls, key_name: str, key_dirs: List[Union[pathlib.Path, str]]
    ) -> Optional[pathlib.Path]:
        """
        recursively search key_dirs for a private key with specified key_name

        returns path to first matching file (or None)
        """
        private_key_filename = cls.filename_pattern.format(key_name=key_name)
        for key_dir in key_dirs:
            key_dir = pathlib.Path(key_dir)  # ensure Path
            for path in key_dir.iterdir():
                if path.is_file() and path.name == private_key_filename:
                    # base case
                    return path
                elif path.is_dir():
                    # recursive case
                    private_key_path = cls.find_private_key(
                        key_name=key_name, key_dirs=[path]
                    )
                    if private_key_path:
                        return private_key_path


class Roles(Base):
    filename_pattern = '{version}{role_name}{suffix}'

    def __init__(self, dir_path: Union[pathlib.Path, str, None] = None):
        """
        TUF roles

        - root metadata tells us:
            + all the known keys (key id and public key value)
            + which keys belong to each role
            + how many signatures are needed for each role
        - targets metadata tells us:
            + which target files are available (filename, size, hash)
        - snapshots metatadata tells us:
            + which version of the targets-metadata file to expect
        - timestamp metadata tells us:
            + which version of the snapshot-metadata file to expect

        """
        if dir_path is None:
            dir_path = pathlib.Path.cwd() / DEFAULT_META_DIR_NAME
        super().__init__(dir_path=dir_path)
        # top-level roles
        self.root: Optional[Metadata[Root]] = None
        self.targets: Optional[Metadata[Targets]] = None
        self.snapshot: Optional[Metadata[Snapshot]] = None
        self.timestamp: Optional[Metadata[Timestamp]] = None
        # import roles from dir_path, if it exists
        self._import_roles(role_names=TOP_LEVEL_ROLE_NAMES)

    def _import_roles(self, role_names: Iterable[str]):
        """Import roles from metadata files."""
        file_paths = []
        if self.dir_path.exists():
            file_paths = [p for p in self.dir_path.iterdir() if p.is_file()]
        for role_name in role_names:
            # exclude (root) filenames starting with a version
            role_paths = [p for p in file_paths if p.name.startswith(role_name)]
            if role_paths:
                # there should be only one for each role
                setattr(self, role_name, Metadata.from_file(str(role_paths[0])))

    def initialize(self, keys: Keys, expiration_days: Optional[RolesDict] = None):
        if expiration_days is None:
            expiration_days = DEFAULT_EXPIRATION_DAYS.copy()
        # based on python-tuf basic_repo.py
        common_kwargs = dict(version=1, spec_version=SPEC_VERSION)
        # role-specific kwargs
        initial_data = {
            Root: dict(
                expires=in_(expiration_days['root']),
                keys=keys.public(),
                roles=keys.roles(),
                # repo is relatively static, no need for consistent snapshots
                consistent_snapshot=False,
            ),
            Targets: dict(
                expires=in_(expiration_days['targets']),
                targets=dict(),
            ),
            Snapshot: dict(
                expires=in_(expiration_days['snapshot']),
                meta={FILENAME_TARGETS: MetaFile(version=1)},
            ),
            Timestamp: dict(
                expires=in_(expiration_days['timestamp']),
                snapshot_meta=MetaFile(version=1),
            ),
        }
        for role_class, role_kwargs in initial_data.items():
            attr_name = role_class.type
            if getattr(self, attr_name) is None:
                # intialize role only if there is no role yet
                setattr(
                    self,
                    attr_name,
                    Metadata(
                        signed=role_class(**common_kwargs, **role_kwargs),
                        signatures=dict(),
                    ),
                )

    def add_or_update_target(
        self,
        local_path: Union[pathlib.Path, str],
        url_path_segments: Optional[List[str]] = None,
        custom: Optional[CustomMetadataDict] = None,
    ):
        # based on python-tuf basic_repo.py
        local_path = pathlib.Path(local_path)
        # build url path
        url_path_segments = url_path_segments or []
        url_path_segments.append(local_path.name)
        url_path = '/'.join(url_path_segments)
        # create targetfile instance
        target_file_info = TargetFile.from_file(
            target_file_path=url_path, local_path=str(local_path)
        )
        if custom:
            # todo: handle creation of patch metadata here?
            # todo: should we verify that custom is a dict?
            target_file_info.unrecognized_fields['custom'] = custom
        # note we assume self.targets has been initialized
        self.targets.signed.targets[url_path] = target_file_info

    def remove_target(self, local_path: Union[pathlib.Path, str]) -> bool:
        removed = False
        targets_dict = self.targets.signed.targets
        for target_url in targets_dict:
            # assume target filenames only occur once
            if target_url.endswith(local_path.name):
                removed = targets_dict.pop(target_url, None) is not None
                break
        if removed:
            local_path.unlink()
        return removed

    def add_public_key(self, role_name: str, public_key_path: Union[pathlib.Path, str]):
        """Import a public key from file and add it to the specified role."""
        # based on python-tuf basic_repo.py
        ssl_key = import_ed25519_publickey_from_file(filepath=str(public_key_path))
        self.root.signed.add_key(
            role=role_name, key=SSlibKey.from_securesystemslib_key(ssl_key)
        )

    def set_signature_threshold(self, role_name: str, threshold: int):
        self.root.signed.roles[role_name].threshold = threshold

    def set_expiration_date(self, role_name: str, days: int):
        role = getattr(self, role_name)
        if hasattr(role, 'signed'):
            role.signed.expires = in_(days)

    def sign_role(self, role_name: str, private_key_path: Union[pathlib.Path, str]):
        """
        Sign role using specified private key.

        We sign off on the role.signed part, and the signature is added to
        the role.signatures list.
        """
        # based on python-tuf basic_repo.py
        try:
            # assume unencrypted
            ssl_key = import_ed25519_privatekey_from_file(
                filepath=str(private_key_path), prompt=False
            )
        except CryptoError as e:
            # possibly encrypted: try to import with password
            logger.debug(f'private key import attempt without password failed: {e}')
            ssl_key = import_ed25519_privatekey_from_file(
                filepath=str(private_key_path), prompt=True
            )
        signer = SSlibSigner(ssl_key)
        getattr(self, role_name).sign(signer, append=True)

    def file_path(self, role_name: str, version: Optional[int] = None):
        version_str = ''
        if role_name == Root.type and version is not None:
            # "... all released versions of root metadata files MUST always
            # be provided so that outdated clients can update to the latest
            # available root."
            # https://theupdateframework.github.io/specification/latest/#writing-consistent-snapshots
            version_str = f'{version}.'
        return self.dir_path / self.filename_pattern.format(
            version=version_str, role_name=role_name, suffix=SUFFIX_JSON
        )

    def file_exists(self, role_name: str):
        """
        Return True if any metadata file exists for the specified role,
        ignoring any versions in the filename.
        """
        return any(
            path.exists()
            for path in self.dir_path.iterdir()
            if path.is_file() and role_name in path.name
        )

    def persist_role(self, role_name: str):
        """
        Save specified role to corresponding metadata file.

        In case of root, make sure "root.json" always represents the latest
        version (in addition to x.root.json).
        """
        # based on python-tuf basic_repo.py (but without consistent snapshots)
        role = getattr(self, role_name)
        file_path = self.file_path(role_name=role_name, version=role.signed.version)
        role.to_file(filename=str(file_path), serializer=JSONSerializer(compact=False))
        if role_name == Root.type:
            # Copy the latest root metadata to 'root.json' (without version),
            # to use as trusted root metadata for distribution with the
            # client. This is convenient, otherwise we would need to modify
            # the version in the filename every time root is updated.
            # Moreover, we can now easily access the latest root metadata,
            # without having to check the version in the filename.
            client_root_file_path = self.file_path(role_name=Root.type)
            client_root_file_path.unlink(missing_ok=True)
            shutil.copy(src=file_path, dst=client_root_file_path)

    def get_latest_archive(self) -> Optional[TargetMeta]:
        """
        Returns TargetMeta for latest archive.

        Note that all pre-release versions are always included: On the repo
        side, there is no difference between final releases an pre-releases.
        Pre-release specifiers are only used on the Client side, to filter
        available updates).
        """
        # Note this is similar to the logic in Client._check_updates, but not
        # exactly the same. Merging the implementations would overcomplicate
        # things.
        latest_archive = None
        # sort by version
        signed_targets = self.targets.signed.targets if self.targets else dict()
        targets = sorted(TargetMeta(key) for key in signed_targets.keys())
        # extract only the archives
        archives = [target for target in targets if target.is_archive]
        if archives:
            latest_archive = archives[-1]
        return latest_archive


class Repository(object):
    """High-level tools for repository management."""

    config_filename = '.tufup-repo-config'

    def __init__(
        self,
        app_name: str,
        app_version_attr: Optional[str] = None,
        repo_dir: Union[pathlib.Path, str, None] = None,
        keys_dir: Union[pathlib.Path, str, None] = None,
        key_map: Optional[RolesDict] = None,
        encrypted_keys: Optional[List[str]] = None,
        expiration_days: Optional[RolesDict] = None,
        thresholds: Optional[RolesDict] = None,
    ):
        if repo_dir is None:
            repo_dir = DEFAULT_REPO_DIR_NAME
        if keys_dir is None:
            keys_dir = DEFAULT_KEYS_DIR_NAME
        if key_map is None:
            key_map = deepcopy(DEFAULT_KEY_MAP)
        if encrypted_keys is None:
            encrypted_keys = []
        if expiration_days is None:
            expiration_days = DEFAULT_EXPIRATION_DAYS.copy()
        if thresholds is None:
            thresholds = DEFAULT_THRESHOLDS.copy()
        self.app_name = app_name
        self.app_version_attr = app_version_attr
        # force path object and resolve, in case of relative paths
        self.repo_dir = _patched_resolve(pathlib.Path(repo_dir))
        self.keys_dir = _patched_resolve(pathlib.Path(keys_dir))
        self.key_map = key_map
        self.encrypted_keys = encrypted_keys
        self.expiration_days = expiration_days
        self.thresholds = thresholds
        # keys and roles
        self.keys: Optional[Keys] = None
        self.roles: Optional[Roles] = None
        self.revoked_key_names = []

    @property
    def config_dict(self):
        """dict to be saved to configuration file."""
        # attributes matching __init__ arguments are stored as configuration
        config_items = inspect.signature(self.__init__).parameters.keys()
        return {item: getattr(self, item) for item in config_items}

    @property
    def metadata_dir(self) -> pathlib.Path:
        return self.repo_dir / DEFAULT_META_DIR_NAME

    @property
    def targets_dir(self) -> pathlib.Path:
        return self.repo_dir / DEFAULT_TARGETS_DIR_NAME

    @property
    def app_version(self) -> str:
        # read version from specified module attribute without importing
        version = ''
        if self.app_version_attr:
            version = str(
                setuptools.config.expand.read_attr(self.app_version_attr)  # noqa
            )
        return version

    @classmethod
    def get_config_file_path(cls) -> pathlib.Path:
        # config must be stored in current working directory
        return pathlib.Path.cwd() / cls.config_filename

    def save_config(self):
        """Save current configuration."""
        config_file_path = self.get_config_file_path()
        # make paths relative to current working directory (cwd),
        # if possible, otherwise keep absolute paths (note, to avoid
        # confusion, using paths other than cwd is discouraged)
        temp_config_dict = self.config_dict  # note self.config_dict is a property
        for key in ['repo_dir', 'keys_dir']:
            try:
                temp_config_dict[key] = temp_config_dict[key].relative_to(
                    # resolve() is necessary on windows, to handle "short"
                    # path components (a.k.a. "8.3 filename" or "8.3 alias"),
                    # which are truncated with a tilde,
                    # e.g. c:\Users\RUNNER~1\...
                    pathlib.Path.cwd().resolve()
                )
            except ValueError:
                logger.warning(
                    f'Saving *absolute* path to config, because the path'
                    f' ({temp_config_dict[key]}) is not relative to cwd'
                    f' ({pathlib.Path.cwd()})'
                )
        # write file
        config_file_path.write_text(
            data=json.dumps(temp_config_dict, default=str, sort_keys=True, indent=4),
            encoding='utf-8',
        )

    @classmethod
    def load_config(cls) -> dict:
        """Load configuration dict from file."""
        file_path = cls.get_config_file_path()
        config_dict = dict()
        try:
            config_dict = json.loads(file_path.read_text())
        except FileNotFoundError:
            logger.warning(f'config file not found: {file_path}')
        except json.JSONDecodeError:
            logger.warning(f'config file invalid: {file_path}')
        return config_dict

    @classmethod
    def from_config(cls):
        """Create Repository instance from configuration file."""
        instance = cls(**cls.load_config())
        instance._load_keys_and_roles(create_keys=False)
        return instance

    def initialize(self, extra_key_dirs: Optional[List[pathlib.Path]] = None):
        """
        Initialize (or update) the local repository.

        This includes:

        - create directories if they do not exist
        - import public keys from existing files, or create new key pairs
        - import roles from existing metadata files
        - create root metadata file if it does not exist

        Safe to call for existing keys and roles.
        """
        extra_key_dirs = extra_key_dirs or []

        # Ensure dirs exist
        for path in [self.keys_dir, self.metadata_dir, self.targets_dir]:
            path.mkdir(parents=True, exist_ok=True)

        # Load keys and roles
        self._load_keys_and_roles(create_keys=True)

        # Publish root metadata (save 1.root.json and copy to root.json)
        if not self.roles.file_path('root').exists():
            self.publish_changes(private_key_dirs=[self.keys_dir] + extra_key_dirs)

    def refresh_expiration_date(self, role_name: str, days: Optional[int] = None):
        if days is None:
            days = self.expiration_days.get(role_name)
        self.roles.set_expiration_date(role_name=role_name, days=days)

    def replace_key(
        self,
        old_key_name: str,
        new_public_key_path: Union[pathlib.Path, str],
        new_private_key_encrypted: bool,
    ):
        """
        Replace an existing key by a new one, e.g. after a key compromise.

        Note the changes are not published yet: call publish_changes() for that.
        """
        self.revoked_key_names = []
        # Load old public key from file to obtain its key_id
        public_key_path = self.keys.public_key_path(key_name=old_key_name)
        old_key_id = import_ed25519_publickey_from_file(filepath=str(public_key_path))[
            'keyid'
        ]
        # Get new key name from public key path
        new_public_key_path = pathlib.Path(new_public_key_path)  # force path
        # A key may be used for multiple roles, so we check the key id for
        # all roles.
        for role_name in TOP_LEVEL_ROLE_NAMES:
            try:
                # remove old key_id from roles dict, if found, and remove key
                # from keys dict if it is no longer used by any roles
                self.roles.root.signed.revoke_key(role=role_name, keyid=old_key_id)
                # move old key name from key_map to revoked_key_map
                self.key_map[role_name].remove(old_key_name)
                # to ensure continuity, changes to root must be signed both
                # with the new key and the old key (in addition to unmodified
                # keys), so we keep track of revoked keys until signed
                self.revoked_key_names.append(old_key_name)
                logger.debug(f'Key revoked for {role_name}: {old_key_name}')
            except ValueError:
                logger.debug(f'{role_name} does not have key {old_key_name}')
            else:
                # add new key_id
                self.add_key(
                    role_name=role_name,
                    public_key_path=new_public_key_path,
                    encrypted=new_private_key_encrypted,
                )

    def add_key(
        self,
        role_name: str,
        public_key_path: Union[pathlib.Path, str],
        encrypted: bool,
    ):
        """
        Register a new public key for the specified role.

        Note the changes are not published yet: call publish_changes() for that.
        """
        public_key_path = pathlib.Path(public_key_path)
        # add new key to metadata
        self.roles.add_public_key(role_name=role_name, public_key_path=public_key_path)
        # add new key to key map
        key_name = public_key_path.with_suffix('').name
        if key_name not in self.key_map[role_name]:
            self.key_map[role_name].append(key_name)
        # add new key to encrypted keys if necessary
        already_present = key_name in self.encrypted_keys
        if encrypted and not already_present:
            self.encrypted_keys.append(key_name)

    def add_bundle(
        self,
        new_bundle_dir: Union[pathlib.Path, str],
        new_version: Optional[str] = None,
        skip_patch: bool = False,
        custom_metadata: Optional[dict] = None,  # archive only
        required: bool = False,
    ):
        """
        Adds a new application bundle to the local repository.

        An archive file is created from the app bundle, and this file is
        added to the tuf repository. If a previous archive version is found,
        a patch file is also created and added to the repository, unless
        `skip_patch` is True.

        If `required=True` (default is `False`), this release will always be
        installed, even if newer releases are available. For example, suppose
        an app is running at version 1.0, and version 2.0 is required, but version
        3.0 is also available, then tufup will first update to version 2.0,
        before updating to 3.0 on the next run.

        Note the changes are not published yet: call `publish_changes()` for
        that.
        """
        if custom_metadata is None:
            custom_metadata = dict()
        if required:
            # todo: probably better to separate tufup's internal custom metadata from
            #  user-specified custom_metadata, e.g. using nested dicts, as in
            #  unrecognized_fields['custom'] = {'tufup': {...}, 'user': custom_metadata}
            custom_metadata[KEY_REQUIRED] = True
        # enforce path object
        new_bundle_dir = pathlib.Path(new_bundle_dir)
        # determine new version
        if new_version is None:
            # todo: should we check for a valid version string?
            new_version = self.app_version
        # create archive from latest app bundle
        logger.info(f'Creating new archive from bundle: {new_bundle_dir}')
        new_archive = make_gztar_archive(
            src_dir=new_bundle_dir,
            dst_dir=self.targets_dir,
            app_name=self.app_name,
            version=new_version,
        )
        logger.info(f'Archive ready: {new_archive}')
        # check latest archive before registering the new one
        latest_archive = self.roles.get_latest_archive()
        if not latest_archive or latest_archive.version < new_archive.version:
            # register new archive
            self.roles.add_or_update_target(
                local_path=new_archive.path,
                # separate user-specified metadata from tufup-internal metadata
                custom=dict(user=custom_metadata, tufup=None),
            )
            # create patch, if possible, and register that too
            if latest_archive and not skip_patch:
                src_path = self.targets_dir / latest_archive.path
                dst_path = self.targets_dir / new_archive.path
                patch_path = dst_path.with_suffix('').with_suffix(SUFFIX_PATCH)
                # create patch
                dst_size_and_hash = Patcher.diff_and_hash(
                    src_path=src_path, dst_path=dst_path, patch_path=patch_path
                )
                # register patch (size and hash are used by the client to verify the
                # integrity of the patched archive)
                self.roles.add_or_update_target(
                    local_path=patch_path,
                    custom=dict(user=None, tufup=dst_size_and_hash),
                )
        else:
            logger.warning(
                f'bundle not added: version {new_archive.version} must be greater than'
                f'that of latest archive ({latest_archive.version})'
            )

    def remove_latest_bundle(self):
        """
        Removes the *latest* app bundle from the local repository.

        This deletes the bundle's archive file and corresponding patch file
        from the targets directory, and updates the tuf repository metadata
        accordingly.

        Note the changes are not published yet: call publish_changes() for that
        """
        # Get latest archive
        latest_archive = self.roles.get_latest_archive()
        if latest_archive:
            # remove latest archive and corresponding patch
            archive_path = self.targets_dir / latest_archive.target_path_str
            patch_path = archive_path.with_suffix('').with_suffix(SUFFIX_PATCH)
            for target_path in [archive_path, patch_path]:
                removed = self.roles.remove_target(local_path=target_path)
                logger.info(
                    f'target {"removed" if removed else "not found"}: {target_path}'
                )

    def publish_changes(self, private_key_dirs: List[Union[pathlib.Path, str]]):
        """
        Publish all modified roles. That is, if a role has changed w.r.t. to
        the version on disk:

        - update expiration date (if not yet updated)
        - bump version (if not yet bumped)
        - sign
        - save to disk

        If a role has not been modified, it is skipped.
        """
        # todo: implement custom Metadata subclass with extra methods:
        #  modified, set_expiration_date, sign, persist, etc. So we can do
        #  e.g role.set_expiration_date(days=1) instead of passing the
        #  role_name around
        for role_name in ['root', 'targets', 'snapshot', 'timestamp']:
            role = getattr(self.roles, role_name)
            # filename without version is always the latest version
            latest_file_path = self.roles.file_path(role_name=role_name, version=None)
            # if the file does not exist yet, the role is considered modified,
            # and we don't want to bump version and expiration date again
            modified = True
            expires_bumped = True
            version_bumped = True
            if latest_file_path.exists():
                latest_role = Metadata.from_file(filename=str(latest_file_path))
                modified = role.signed != latest_role.signed
                expires_bumped = role.signed.expires != latest_role.signed.expires
                version_bumped = role.signed.version > latest_role.signed.version
            if modified:
                # set new expiration date
                if not expires_bumped:
                    self.roles.set_expiration_date(
                        role_name=role_name,
                        days=self.expiration_days.get(role_name),
                    )
                # bump version
                if not version_bumped:
                    role.signed.version += 1
                # sign metadata and persist changes
                role.signatures.clear()
                self.threshold_sign(
                    role_name=role_name, private_key_dirs=private_key_dirs
                )
                # update version in dependent metadata
                dependent = None
                if role_name == 'root':
                    # Not all changes to root require a re-sign of the other
                    # metadata files (e.g. we could just add some additional
                    # valid keys). However, to be on the safe side,
                    # we'll force a re-sign cascade by bumping the targets
                    # version. Note this may cause a double version bump for
                    # targets, but that should not matter.
                    if self.roles.file_path(role_name='targets', version=None).exists():
                        self.roles.targets.signed.version += 1
                elif role_name == 'targets':
                    dependent = self.roles.snapshot.signed.meta[FILENAME_TARGETS]
                elif role_name == 'snapshot':
                    dependent = self.roles.timestamp.signed.snapshot_meta
                if dependent:
                    dependent.version = role.signed.version
                logger.info(f'Published changes for {role_name}.')
            else:
                logger.info(f'No changes detected for {role_name}.')
                # Check if signature count meets threshold
                threshold = self.roles.root.signed.roles[role_name].threshold
                if len(role.signatures) < threshold:
                    logger.info(f'{role_name} threshold not met. Trying to sign...')
                    signature_count = self.threshold_sign(
                        role_name=role_name, private_key_dirs=private_key_dirs
                    )
                    logger.info(f'Added {signature_count} signatures.')
        # update config if key_map has changed
        if self.config_dict != self.load_config():
            self.save_config()
            logger.info('Config file updated.')

    def threshold_sign(
        self,
        role_name: str,
        private_key_dirs: List[Union[pathlib.Path, str]],
    ) -> int:
        """
        Sign the metadata file for a specific role, and save changes to disk.

        Use this to sign and save without making any changes to the actual
        signed metadata.

        In case of root key rotation, both the old private key and the new
        private key are required.

        Returns the number of signatures created.
        """
        signature_count = 0
        # sign role with all required keys that can be found
        key_names = set(self.key_map.get(role_name, []))
        if role_name == 'root':
            # set ensures uniqueness
            key_names = key_names.union(self.revoked_key_names)
        for key_name in key_names:
            private_key_path = self.keys.find_private_key(
                key_name=key_name, key_dirs=private_key_dirs
            )
            if private_key_path:
                self.roles.sign_role(
                    role_name=role_name,
                    private_key_path=private_key_path,
                )
                signature_count += 1
                if key_name in self.revoked_key_names:
                    self.revoked_key_names.remove(key_name)
                    if key_name in self.encrypted_keys:
                        self.encrypted_keys.remove(key_name)
            else:
                logger.warning(f'Private key not found: {key_name}')
        if not signature_count:
            raise Exception(f'No private keys found for {role_name}.')
        # save changes to disk
        self.roles.persist_role(role_name=role_name)
        return signature_count

    def _load_keys_and_roles(self, create_keys: bool = False):
        # todo: make public, rename load_keys_and_metadata
        if self.keys is None:
            logger.info('Importing public keys...')
            self.keys = Keys(
                dir_path=self.keys_dir,
                encrypted=self.encrypted_keys,
                key_map=self.key_map,
                thresholds=self.thresholds,
            )
            if create_keys:
                # safe to call if keys exist
                self.keys.create()
            logger.info('Public keys imported.')
        if self.roles is None:
            logger.info('Importing metadata...')
            self.roles = Roles(dir_path=self.metadata_dir)
            self.roles.initialize(keys=self.keys, expiration_days=self.expiration_days)
            logger.info('Metadata imported.')<|MERGE_RESOLUTION|>--- conflicted
+++ resolved
@@ -38,11 +38,9 @@
 )
 from tuf.api.serialization.json import JSONSerializer
 
-<<<<<<< HEAD
-from tufup.common import KEY_REQUIRED, Patcher, SUFFIX_PATCH, TargetMeta
-=======
-from tufup.common import CustomMetadataDict, Patcher, SUFFIX_PATCH, TargetMeta
->>>>>>> 4551ed6a
+from tufup.common import (
+    CustomMetadataDict, KEY_REQUIRED, Patcher, SUFFIX_PATCH, TargetMeta
+)
 from tufup.utils.platform_specific import _patched_resolve
 
 logger = logging.getLogger(__name__)
@@ -758,13 +756,6 @@
         Note the changes are not published yet: call `publish_changes()` for
         that.
         """
-        if custom_metadata is None:
-            custom_metadata = dict()
-        if required:
-            # todo: probably better to separate tufup's internal custom metadata from
-            #  user-specified custom_metadata, e.g. using nested dicts, as in
-            #  unrecognized_fields['custom'] = {'tufup': {...}, 'user': custom_metadata}
-            custom_metadata[KEY_REQUIRED] = True
         # enforce path object
         new_bundle_dir = pathlib.Path(new_bundle_dir)
         # determine new version
@@ -787,7 +778,7 @@
             self.roles.add_or_update_target(
                 local_path=new_archive.path,
                 # separate user-specified metadata from tufup-internal metadata
-                custom=dict(user=custom_metadata, tufup=None),
+                custom=dict(user=custom_metadata, tufup={KEY_REQUIRED: required}),
             )
             # create patch, if possible, and register that too
             if latest_archive and not skip_patch:
