from copy import deepcopy
from datetime import datetime, timedelta
import inspect
import json
import logging
import pathlib

try:
    # workaround for PyInstaller issue 6911 (setuptools issue 3089)
    import setuptools.config.expand  # noqa
except AssertionError:
    pass  # assuming we are on the client side...
import shutil
from typing import Any, Dict, Iterable, List, Optional, TypedDict, Union

from securesystemslib.exceptions import CryptoError
from securesystemslib.interface import (
    generate_and_write_ed25519_keypair_with_prompt,
    generate_and_write_unencrypted_ed25519_keypair,
    import_ed25519_publickey_from_file,
    import_ed25519_privatekey_from_file,
)

# SSlibKey see: https://github.com/secure-systems-lab/securesystemslib/pull/456
from securesystemslib.signer import SSlibKey, SSlibSigner
from tuf.api.metadata import (
    SPECIFICATION_VERSION,
    TOP_LEVEL_ROLE_NAMES,
    Metadata,
    MetaFile,
    Role,
    Root,
    Snapshot,
    TargetFile,
    Targets,
    Timestamp,
)
from tuf.api.serialization.json import JSONSerializer

from tufup.common import Patcher, SUFFIX_ARCHIVE, SUFFIX_PATCH, TargetMeta
from tufup.utils.platform_specific import _patched_resolve

logger = logging.getLogger(__name__)

"""

https://github.com/theupdateframework/python-tuf/blob/develop/examples/repo_example/basic_repo.py

"""

__all__ = [
    'DEFAULT_KEY_MAP',
    'DEFAULT_KEYS_DIR_NAME',
    'DEFAULT_META_DIR_NAME',
    'DEFAULT_REPO_DIR_NAME',
    'DEFAULT_TARGETS_DIR_NAME',
    'in_',
    'Keys',
    'make_gztar_archive',
    'Repository',
    'Roles',
    'SUFFIX_JSON',
    'SUFFIX_PUB',
    'TOP_LEVEL_ROLE_NAMES',
]

# copied from python-tuf basic_repo.py
SPEC_VERSION = '.'.join(SPECIFICATION_VERSION)


# copied from python-tuf basic_repo.py
def in_(days: float) -> datetime:
    """Returns a timestamp for the specified number of days from now."""
    return datetime.utcnow().replace(microsecond=0) + timedelta(days=days)


def make_gztar_archive(
    src_dir: Union[pathlib.Path, str],
    dst_dir: Union[pathlib.Path, str],
    app_name: str,
    version: str,
    **kwargs,  # allowed kwargs are passed on to shutil.make_archive
) -> Optional[TargetMeta]:
    # remove disallowed kwargs
    for key in ['base_name', 'root_dir', 'format']:
        if kwargs.pop(key, None):
            logger.warning(f'{key} ignored: using default')
    # ensure paths
    src_dir = pathlib.Path(src_dir)
    dst_dir = pathlib.Path(dst_dir)
    # compose archive path and check existence
    archive_filename = TargetMeta.compose_filename(
        name=app_name, version=version, is_archive=True
    )
    archive_path = dst_dir / archive_filename
    if archive_path.exists():
        if input(f'Found existing archive: {archive_path}.\nOverwrite? [n]/y') != 'y':
            print('Using existing archive.')
            return TargetMeta(archive_path)
    # make archive
    base_name = str(dst_dir / archive_filename.replace(SUFFIX_ARCHIVE, ''))
    archive_path_str = shutil.make_archive(
        base_name=base_name,  # archive file path, no suffix
        root_dir=str(src_dir),  # paths in archive will be relative to root_dir
        format='gztar',
        **kwargs,
    )
    return TargetMeta(target_path=archive_path_str)


class RolesDict(TypedDict):
    root: Any
    targets: Any
    snapshot: Any
    timestamp: Any


DEFAULT_REPO_DIR_NAME = 'repository'
DEFAULT_KEYS_DIR_NAME = 'keystore'
DEFAULT_META_DIR_NAME = 'metadata'
DEFAULT_TARGETS_DIR_NAME = 'targets'
DEFAULT_KEY_MAP = RolesDict((key, [key]) for key in TOP_LEVEL_ROLE_NAMES)  # noqa
DEFAULT_EXPIRATION_DAYS = RolesDict(root=365, targets=7, snapshot=7, timestamp=1)
DEFAULT_THRESHOLDS = RolesDict(root=1, targets=1, snapshot=1, timestamp=1)
SUFFIX_JSON = '.json'
SUFFIX_PUB = '.pub'
FILENAME_ROOT = Root.type + SUFFIX_JSON
FILENAME_TARGETS = Targets.type + SUFFIX_JSON
FILENAME_SNAPSHOT = Snapshot.type + SUFFIX_JSON
FILENAME_TIMESTAMP = Timestamp.type + SUFFIX_JSON


class Base(object):
    def __init__(self, dir_path: Union[pathlib.Path, str, None]):
        """
        dir_path: directory where all key files are stored
        encrypted: names of the keys that are (to be) encrypted
        key_map: maps top-level role names to lists of key names
        """
        if dir_path is None:
            dir_path = pathlib.Path.cwd()
        # enforce pathlib.Path
        self.dir_path = pathlib.Path(dir_path)
        if not self.dir_path.exists():
            if input(f'Create directory {self.dir_path}? [y]/n') in ['y', '']:
                self.dir_path.mkdir(parents=True)
                print(f'Directory created: {self.dir_path}')


class Keys(Base):
    filename_pattern = '{key_name}'

    def __init__(
        self,
        dir_path: Union[pathlib.Path, str, None] = None,
        encrypted: Optional[List[str]] = None,
        key_map: Optional[RolesDict] = None,
        thresholds: Optional[RolesDict] = None,
    ):
        if dir_path is None:
            dir_path = pathlib.Path.cwd() / DEFAULT_KEYS_DIR_NAME
        super().__init__(dir_path=dir_path)
        if encrypted is None:
            encrypted = []
        if key_map is None:
            key_map = deepcopy(DEFAULT_KEY_MAP)
        if thresholds is None:
            thresholds = DEFAULT_THRESHOLDS.copy()
        self.encrypted = encrypted
        self.key_map = key_map
        self.thresholds = thresholds
        # top-level roles
        self.root: List[Dict[str, Any]] = []
        self.targets: List[Dict[str, Any]] = []
        self.snapshot: List[Dict[str, Any]] = []
        self.timestamp: List[Dict[str, Any]] = []
        # import public keys from dir_path, if it exists
        self.import_all_public_keys()

    def import_all_public_keys(self):
        for role_name, key_list in self.key_map.items():
            for key_name in key_list:
                self.import_public_key(role_name=role_name, key_name=key_name)

    def import_public_key(self, role_name: str, key_name: Optional[str] = None):
        """Import public key for specified role."""
        if key_name is None:
            key_name = role_name
        public_key_path = self.public_key_path(key_name=key_name)
        if public_key_path.exists():
            ssl_key = import_ed25519_publickey_from_file(filepath=str(public_key_path))
            getattr(self, role_name).append(ssl_key)
            logger.debug(f'public key imported: {public_key_path}')
        else:
            logger.debug(f'file does not exist: {public_key_path}')

    def create(self):
        all_key_names = []
        for key_list in self.key_map.values():
            all_key_names.extend(key_list)
        unique_key_names = set(all_key_names)
        logger.debug(f'creating key-pairs: {unique_key_names}')
        for key_name in unique_key_names:
            default_private_key_path = self.private_key_path(key_name=key_name)
            self.create_key_pair(
                private_key_path=default_private_key_path,
                encrypted=key_name in self.encrypted,
            )
        # import the newly created public keys
        self.import_all_public_keys()

    @staticmethod
    def create_key_pair(
        private_key_path: pathlib.Path, encrypted: bool
    ) -> pathlib.Path:
        if encrypted:
            # encrypt private key
            logger.debug('set encryption password for private key')
            generate_keypair = generate_and_write_ed25519_keypair_with_prompt
        else:
            # do not encrypt private key (for automated signing)
            generate_keypair = generate_and_write_unencrypted_ed25519_keypair
        public_key_path = private_key_path.with_suffix(SUFFIX_PUB)
        proceed = True
        if public_key_path.exists():
            logger.warning(f'Public key already exists: {public_key_path}')
            proceed = input('Overwrite key pair? [n]/y') == 'y'
        if proceed:
            file_path_str = generate_keypair(filepath=str(private_key_path))
            logger.info(f'key-pair created: {file_path_str}, {public_key_path}')
        return public_key_path

    def private_key_path(self, key_name: str) -> pathlib.Path:
        return self.dir_path / self.filename_pattern.format(key_name=key_name)

    def public_key_path(self, key_name: str) -> pathlib.Path:
        return self.private_key_path(key_name=key_name).with_suffix(SUFFIX_PUB)

    def public(self):
        # return a dict that maps key ids to *public* key objects
        return {
            ssl_key['keyid']: SSlibKey.from_securesystemslib_key(key_dict=ssl_key)
            for attr_name, ssl_keys in vars(self).items()
            if attr_name in TOP_LEVEL_ROLE_NAMES
            for ssl_key in ssl_keys
        }

    def roles(self):
        # return a dict that maps role names to key ids and key thresholds
        roles_map = dict()
        for role_name in TOP_LEVEL_ROLE_NAMES:
            ssl_keys = getattr(self, role_name)
            role_keys = None
            if ssl_keys:
                unique_key_ids = list(set(ssl_key['keyid'] for ssl_key in ssl_keys))
                role_keys = Role(
                    keyids=unique_key_ids, threshold=self.thresholds[role_name]
                )
            roles_map[role_name] = role_keys
        return roles_map

    @classmethod
    def find_private_key(cls, key_name: str, key_dirs: List[Union[pathlib.Path, str]]):
        private_key_path = None
        private_key_filename = cls.filename_pattern.format(key_name=key_name)
        for key_dir in key_dirs:
            key_dir = pathlib.Path(key_dir)  # ensure Path
            for path in key_dir.iterdir():
                if path.is_file() and path.name == private_key_filename:
                    private_key_path = path
                    break
        return private_key_path


class Roles(Base):
    filename_pattern = '{version}{role_name}{suffix}'

    def __init__(self, dir_path: Union[pathlib.Path, str, None] = None):
        """
        TUF roles

        - root metadata tells us:
            + all the known keys (key id and public key value)
            + which keys belong to each role
            + how many signatures are needed for each role
        - targets metadata tells us:
            + which target files are available (filename, size, hash)
        - snapshots metatadata tells us:
            + which version of the targets-metadata file to expect
        - timestamp metadata tells us:
            + which version of the snapshot-metadata file to expect

        """
        if dir_path is None:
            dir_path = pathlib.Path.cwd() / DEFAULT_META_DIR_NAME
        super().__init__(dir_path=dir_path)
        # top-level roles
        self.root: Optional[Metadata[Root]] = None
        self.targets: Optional[Metadata[Targets]] = None
        self.snapshot: Optional[Metadata[Snapshot]] = None
        self.timestamp: Optional[Metadata[Timestamp]] = None
        # import roles from dir_path, if it exists
        self._import_roles(role_names=TOP_LEVEL_ROLE_NAMES)

    def _import_roles(self, role_names: Iterable[str]):
        """Import roles from metadata files."""
        file_paths = []
        if self.dir_path.exists():
            file_paths = [p for p in self.dir_path.iterdir() if p.is_file()]
        for role_name in role_names:
            # exclude (root) filenames starting with a version
            role_paths = [p for p in file_paths if p.name.startswith(role_name)]
            if role_paths:
                # there should be only one for each role
                setattr(self, role_name, Metadata.from_file(str(role_paths[0])))

    def initialize(self, keys: Keys, expiration_days: Optional[RolesDict] = None):
        if expiration_days is None:
            expiration_days = DEFAULT_EXPIRATION_DAYS.copy()
        # based on python-tuf basic_repo.py
        common_kwargs = dict(version=1, spec_version=SPEC_VERSION)
        # role-specific kwargs
        initial_data = {
            Root: dict(
                expires=in_(expiration_days['root']),
                keys=keys.public(),
                roles=keys.roles(),
                # repo is relatively static, no need for consistent snapshots
                consistent_snapshot=False,
            ),
            Targets: dict(
                expires=in_(expiration_days['targets']),
                targets=dict(),
            ),
            Snapshot: dict(
                expires=in_(expiration_days['snapshot']),
                meta={FILENAME_TARGETS: MetaFile(version=1)},
            ),
            Timestamp: dict(
                expires=in_(expiration_days['timestamp']),
                snapshot_meta=MetaFile(version=1),
            ),
        }
        for role_class, role_kwargs in initial_data.items():
            attr_name = role_class.type
            if getattr(self, attr_name) is None:
                # intialize role only if there is no role yet
                setattr(
                    self,
                    attr_name,
                    Metadata(
                        signed=role_class(**common_kwargs, **role_kwargs),
                        signatures=dict(),
                    ),
                )

    def add_or_update_target(
        self,
        local_path: Union[pathlib.Path, str],
        url_path_segments: Optional[List[str]] = None,
    ):
        # based on python-tuf basic_repo.py
        local_path = pathlib.Path(local_path)
        # build url path
        url_path_segments = url_path_segments or []
        url_path_segments.append(local_path.name)
        url_path = '/'.join(url_path_segments)
        target_file_info = TargetFile.from_file(
            target_file_path=url_path, local_path=str(local_path)
        )
        # note we assume self.targets has been initialized
        self.targets.signed.targets[url_path] = target_file_info

    def remove_target(self, local_path: Union[pathlib.Path, str]) -> bool:
        removed = False
        targets_dict = self.targets.signed.targets
        for target_url in targets_dict:
            # assume target filenames only occur once
            if target_url.endswith(local_path.name):
                removed = targets_dict.pop(target_url, None) is not None
                break
        if removed:
            local_path.unlink()
        return removed

    def add_public_key(self, role_name: str, public_key_path: Union[pathlib.Path, str]):
        """Import a public key from file and add it to the specified role."""
        # based on python-tuf basic_repo.py
        ssl_key = import_ed25519_publickey_from_file(filepath=str(public_key_path))
        self.root.signed.add_key(
            role=role_name, key=SSlibKey.from_securesystemslib_key(ssl_key)
        )

    def set_signature_threshold(self, role_name: str, threshold: int):
        self.root.signed.roles[role_name].threshold = threshold

    def set_expiration_date(self, role_name: str, days: int):
        role = getattr(self, role_name)
        if hasattr(role, 'signed'):
            role.signed.expires = in_(days)

    def sign_role(self, role_name: str, private_key_path: Union[pathlib.Path, str]):
        """
        Sign role using specified private key.

        We sign off on the role.signed part, and the signature is added to
        the role.signatures list.
        """
        # based on python-tuf basic_repo.py
        try:
            # assume unencrypted
            ssl_key = import_ed25519_privatekey_from_file(
                filepath=str(private_key_path), prompt=False
            )
        except CryptoError as e:
            # possibly encrypted: try to import with password
            logger.debug(f'private key import attempt without password failed: {e}')
            ssl_key = import_ed25519_privatekey_from_file(
                filepath=str(private_key_path), prompt=True
            )
        signer = SSlibSigner(ssl_key)
        getattr(self, role_name).sign(signer, append=True)

    def file_path(self, role_name: str, version: Optional[int] = None):
        version_str = ''
        if role_name == Root.type and version is not None:
            # "... all released versions of root metadata files MUST always
            # be provided so that outdated clients can update to the latest
            # available root."
            # https://theupdateframework.github.io/specification/latest/#writing-consistent-snapshots
            version_str = f'{version}.'
        return self.dir_path / self.filename_pattern.format(
            version=version_str, role_name=role_name, suffix=SUFFIX_JSON
        )

    def file_exists(self, role_name: str):
        """
        Return True if any metadata file exists for the specified role,
        ignoring any versions in the filename.
        """
        return any(
            path.exists()
            for path in self.dir_path.iterdir()
            if path.is_file() and role_name in path.name
        )

    def persist_role(self, role_name: str):
        """
        Save specified role to corresponding metadata file.

        In case of root, make sure "root.json" always represents the latest
        version (in addition to x.root.json).
        """
        # based on python-tuf basic_repo.py (but without consistent snapshots)
        role = getattr(self, role_name)
        file_path = self.file_path(role_name=role_name, version=role.signed.version)
        role.to_file(filename=str(file_path), serializer=JSONSerializer(compact=False))
        if role_name == Root.type:
            # Copy the latest root metadata to 'root.json' (without version),
            # to use as trusted root metadata for distribution with the
            # client. This is convenient, otherwise we would need to modify
            # the version in the filename every time root is updated.
            # Moreover, we can now easily access the latest root metadata,
            # without having to check the version in the filename.
            client_root_file_path = self.file_path(role_name=Root.type)
            client_root_file_path.unlink(missing_ok=True)
            shutil.copy(src=file_path, dst=client_root_file_path)

    def get_latest_archive(self) -> Optional[TargetMeta]:
        """
        Returns TargetMeta for latest archive.

        Note that all pre-release versions are always included: On the repo
        side, there is no difference between final releases an pre-releases.
        Pre-release specifiers are only used on the Client side, to filter
        available updates).
        """
        # Note this is similar to the logic in Client._check_updates, but not
        # exactly the same. Merging the implementations would overcomplicate
        # things.
        latest_archive = None
        # sort by version
        signed_targets = self.targets.signed.targets if self.targets else dict()
        targets = sorted(TargetMeta(key) for key in signed_targets.keys())
        # extract only the archives
        archives = [target for target in targets if target.is_archive]
        if archives:
            latest_archive = archives[-1]
        return latest_archive


class Repository(object):
    """High-level tools for repository management."""

    config_filename = '.tufup-repo-config'

    def __init__(
        self,
        app_name: str,
        app_version_attr: Optional[str] = None,
        repo_dir: Union[pathlib.Path, str, None] = None,
        keys_dir: Union[pathlib.Path, str, None] = None,
        key_map: Optional[RolesDict] = None,
        encrypted_keys: Optional[List[str]] = None,
        expiration_days: Optional[RolesDict] = None,
        thresholds: Optional[RolesDict] = None,
    ):
        if repo_dir is None:
            repo_dir = DEFAULT_REPO_DIR_NAME
        if keys_dir is None:
            keys_dir = DEFAULT_KEYS_DIR_NAME
        if key_map is None:
            key_map = deepcopy(DEFAULT_KEY_MAP)
        if encrypted_keys is None:
            encrypted_keys = []
        if expiration_days is None:
            expiration_days = DEFAULT_EXPIRATION_DAYS.copy()
        if thresholds is None:
            thresholds = DEFAULT_THRESHOLDS.copy()
        self.app_name = app_name
        self.app_version_attr = app_version_attr
        # force path object and resolve, in case of relative paths
        self.repo_dir = _patched_resolve(pathlib.Path(repo_dir))
        self.keys_dir = _patched_resolve(pathlib.Path(keys_dir))
        self.key_map = key_map
        self.encrypted_keys = encrypted_keys
        self.expiration_days = expiration_days
        self.thresholds = thresholds
        # keys and roles
        self.keys: Optional[Keys] = None
        self.roles: Optional[Roles] = None
        self.revoked_key_names = []

    @property
    def config_dict(self):
        """dict to be saved to configuration file."""
        # attributes matching __init__ arguments are stored as configuration
        config_items = inspect.signature(self.__init__).parameters.keys()
        return {item: getattr(self, item) for item in config_items}

    @property
    def metadata_dir(self) -> pathlib.Path:
        return self.repo_dir / DEFAULT_META_DIR_NAME

    @property
    def targets_dir(self) -> pathlib.Path:
        return self.repo_dir / DEFAULT_TARGETS_DIR_NAME

    @property
    def app_version(self) -> str:
        # read version from specified module attribute without importing
        version = ''
        if self.app_version_attr:
            version = str(
                setuptools.config.expand.read_attr(self.app_version_attr)  # noqa
            )
        return version

    @classmethod
    def get_config_file_path(cls) -> pathlib.Path:
        # config must be stored in current working directory
        return pathlib.Path.cwd() / cls.config_filename

    def save_config(self):
        """Save current configuration."""
<<<<<<< HEAD
        config_file_path = self.get_config_file_path()
        # make paths relative to current working directory (cwd),
        # if possible, otherwise keep absolute paths (note, to avoid
        # confusion, using paths other than cwd is discouraged)
        temp_config_dict = self.config_dict  # note self.config_dict is a property
        for key in ['repo_dir', 'keys_dir']:
            try:
                temp_config_dict[key] = temp_config_dict[key].relative_to(
                    # resolve() is necessary on windows, to handle "short"
                    # path components (a.k.a. "8.3 filename" or "8.3 alias"),
                    # which are truncated with a tilde,
                    # e.g. c:\Users\RUNNER~1\...
                    pathlib.Path.cwd().resolve()
                )
            except ValueError:
                logger.warning(
                    f'Saving *absolute* path to config, because the path'
                    f' ({temp_config_dict[key]}) is not relative to cwd'
                    f' ({pathlib.Path.cwd()})'
                )
        # write file
        config_file_path.write_text(
            data=json.dumps(
                temp_config_dict, default=str, sort_keys=True, indent=4
            ),
=======
        # todo: write directories relative to config file dir?
        file_path = self.get_config_file_path()
        file_path.write_text(
            data=json.dumps(self.config_dict, default=str, sort_keys=True, indent=4),
>>>>>>> 0a944abe
            encoding='utf-8',
        )

    @classmethod
    def load_config(cls) -> dict:
        """Load configuration dict from file."""
        file_path = cls.get_config_file_path()
        config_dict = dict()
        try:
            config_dict = json.loads(file_path.read_text())
        except FileNotFoundError:
            logger.warning(f'config file not found: {file_path}')
        except json.JSONDecodeError:
            logger.warning(f'config file invalid: {file_path}')
        return config_dict

    @classmethod
    def from_config(cls):
        """Create Repository instance from configuration file."""
        instance = cls(**cls.load_config())
        instance._load_keys_and_roles(create_keys=False)
        return instance

    def initialize(self):
        """
        Initialize (or update) the local repository.

        This includes:

        - create directories if they do not exist
        - import public keys from existing files, or create new key pairs
        - import roles from existing metadata files
        - create root metadata file if it does not exist

        Safe to call for existing keys and roles.
        """
        # Ensure dirs exist
        for path in [self.keys_dir, self.metadata_dir, self.targets_dir]:
            path.mkdir(parents=True, exist_ok=True)

        # Load keys and roles
        self._load_keys_and_roles(create_keys=True)

        # Publish root metadata (save 1.root.json and copy to root.json)
        if not self.roles.file_path('root').exists():
            self.publish_changes(private_key_dirs=[self.keys_dir])

    def refresh_expiration_date(self, role_name: str, days: Optional[int] = None):
        if days is None:
            days = self.expiration_days.get(role_name)
        self.roles.set_expiration_date(role_name=role_name, days=days)

    def replace_key(
        self,
        old_key_name: str,
        new_public_key_path: Union[pathlib.Path, str],
        new_private_key_encrypted: bool,
    ):
        """
        Replace an existing key by a new one, e.g. after a key compromise.

        Note the changes are not published yet: call publish_changes() for that.
        """
        self.revoked_key_names = []
        # Load old public key from file to obtain its key_id
        public_key_path = self.keys.public_key_path(key_name=old_key_name)
        old_key_id = import_ed25519_publickey_from_file(filepath=str(public_key_path))[
            'keyid'
        ]
        # Get new key name from public key path
        new_public_key_path = pathlib.Path(new_public_key_path)  # force path
        # A key may be used for multiple roles, so we check the key id for
        # all roles.
        for role_name in TOP_LEVEL_ROLE_NAMES:
            try:
                # remove old key_id from roles dict, if found, and remove key
                # from keys dict if it is no longer used by any roles
                self.roles.root.signed.revoke_key(role=role_name, keyid=old_key_id)
                # move old key name from key_map to revoked_key_map
                self.key_map[role_name].remove(old_key_name)
                # to ensure continuity, changes to root must be signed both
                # with the new key and the old key (in addition to unmodified
                # keys), so we keep track of revoked keys until signed
                self.revoked_key_names.append(old_key_name)
                logger.debug(f'Key revoked for {role_name}: {old_key_name}')
            except ValueError:
                logger.debug(f'{role_name} does not have key {old_key_name}')
            else:
                # add new key_id
                self.add_key(
                    role_name=role_name,
                    public_key_path=new_public_key_path,
                    encrypted=new_private_key_encrypted,
                )

    def add_key(
        self,
        role_name: str,
        public_key_path: Union[pathlib.Path, str],
        encrypted: bool,
    ):
        """
        Register a new public key for the specified role.

        Note the changes are not published yet: call publish_changes() for that.
        """
        public_key_path = pathlib.Path(public_key_path)
        # add new key to metadata
        self.roles.add_public_key(role_name=role_name, public_key_path=public_key_path)
        # add new key to key map
        key_name = public_key_path.with_suffix('').name
        if key_name not in self.key_map[role_name]:
            self.key_map[role_name].append(key_name)
        # add new key to encrypted keys if necessary
        already_present = key_name in self.encrypted_keys
        if encrypted and not already_present:
            self.encrypted_keys.append(key_name)

    def add_bundle(
        self,
        new_bundle_dir: Union[pathlib.Path, str],
        new_version: Optional[str] = None,
        skip_patch: bool = False,
    ):
        """
        Adds a new application bundle to the local repository.

        An archive file is created from the app bundle, and this file is
        added to the tuf repository. If a previous archive version is found,
        a patch file is also created and added to the repository, unless
        `skip_patch` is True.

        Note the changes are not published yet: call `publish_changes()` for
        that.
        """
        # enforce path object
        new_bundle_dir = pathlib.Path(new_bundle_dir)
        # determine new version
        if new_version is None:
            # todo: should we check for a valid version string?
            new_version = self.app_version
        # create archive from latest app bundle
        logger.info(f'Creating new archive from bundle: {new_bundle_dir}')
        new_archive = make_gztar_archive(
            src_dir=new_bundle_dir,
            dst_dir=self.targets_dir,
            app_name=self.app_name,
            version=new_version,
        )
        logger.info(f'Archive ready: {new_archive}')
        # check latest archive before registering the new one
        latest_archive = self.roles.get_latest_archive()
        if not latest_archive or latest_archive.version < new_archive.version:
            # register new archive
            self.roles.add_or_update_target(local_path=new_archive.path)
            # create patch, if possible, and register that too
            if latest_archive and not skip_patch:
                patch_path = Patcher.create_patch(
                    src_path=self.targets_dir / latest_archive.path,
                    dst_path=self.targets_dir / new_archive.path,
                )
                self.roles.add_or_update_target(local_path=patch_path)

    def remove_latest_bundle(self):
        """
        Removes the *latest* app bundle from the local repository.

        This deletes the bundle's archive file and corresponding patch file
        from the targets directory, and updates the tuf repository metadata
        accordingly.

        Note the changes are not published yet: call publish_changes() for that
        """
        # Get latest archive
        latest_archive = self.roles.get_latest_archive()
        if latest_archive:
            # remove latest archive and corresponding patch
            archive_path = self.targets_dir / latest_archive.target_path_str
            patch_path = archive_path.with_suffix('').with_suffix(SUFFIX_PATCH)
            for target_path in [archive_path, patch_path]:
                removed = self.roles.remove_target(local_path=target_path)
                logger.info(
                    f'target {"removed" if removed else "not found"}: {target_path}'
                )

    def publish_changes(self, private_key_dirs: List[Union[pathlib.Path, str]]):
        """
        Publish all modified roles. That is, if a role has changed w.r.t. to
        the version on disk:

        - update expiration date (if not yet updated)
        - bump version (if not yet bumped)
        - sign
        - save to disk

        If a role has not been modified, it is skipped.
        """
        # todo: implement custom Metadata subclass with extra methods:
        #  modified, set_expiration_date, sign, persist, etc. So we can do
        #  e.g role.set_expiration_date(days=1) instead of passing the
        #  role_name around
        for role_name in ['root', 'targets', 'snapshot', 'timestamp']:
            role = getattr(self.roles, role_name)
            # filename without version is always the latest version
            latest_file_path = self.roles.file_path(role_name=role_name, version=None)
            # if the file does not exist yet, the role is considered modified,
            # and we don't want to bump version and expiration date again
            modified = True
            expires_bumped = True
            version_bumped = True
            if latest_file_path.exists():
                latest_role = Metadata.from_file(filename=str(latest_file_path))
                modified = role.signed != latest_role.signed
                expires_bumped = role.signed.expires != latest_role.signed.expires
                version_bumped = role.signed.version > latest_role.signed.version
            if modified:
                # set new expiration date
                if not expires_bumped:
                    self.roles.set_expiration_date(
                        role_name=role_name,
                        days=self.expiration_days.get(role_name),
                    )
                # bump version
                if not version_bumped:
                    role.signed.version += 1
                # sign metadata and persist changes
                role.signatures.clear()
                self.threshold_sign(
                    role_name=role_name, private_key_dirs=private_key_dirs
                )
                # update version in dependent metadata
                dependent = None
                if role_name == 'root':
                    # Not all changes to root require a re-sign of the other
                    # metadata files (e.g. we could just add some additional
                    # valid keys). However, to be on the safe side,
                    # we'll force a re-sign cascade by bumping the targets
                    # version. Note this may cause a double version bump for
                    # targets, but that should not matter.
                    if self.roles.file_path(role_name='targets', version=None).exists():
                        self.roles.targets.signed.version += 1
                elif role_name == 'targets':
                    dependent = self.roles.snapshot.signed.meta[FILENAME_TARGETS]
                elif role_name == 'snapshot':
                    dependent = self.roles.timestamp.signed.snapshot_meta
                if dependent:
                    dependent.version = role.signed.version
                logger.info(f'Published changes for {role_name}.')
            else:
                logger.info(f'No changes detected for {role_name}.')
                # Check if signature count meets threshold
                threshold = self.roles.root.signed.roles[role_name].threshold
                if len(role.signatures) < threshold:
                    logger.info(f'{role_name} threshold not met. Trying to sign...')
                    signature_count = self.threshold_sign(
                        role_name=role_name, private_key_dirs=private_key_dirs
                    )
                    logger.info(f'Added {signature_count} signatures.')
        # update config if key_map has changed
        if self.config_dict != self.load_config():
            self.save_config()
            logger.info('Config file updated.')

    def threshold_sign(
        self,
        role_name: str,
        private_key_dirs: List[Union[pathlib.Path, str]],
    ) -> int:
        """
        Sign the metadata file for a specific role, and save changes to disk.

        Use this to sign and save without making any changes to the actual
        signed metadata.

        In case of root key rotation, both the old private key and the new
        private key are required.

        Returns the number of signatures created.
        """
        signature_count = 0
        # sign role with all required keys that can be found
        key_names = set(self.key_map.get(role_name, []))
        if role_name == 'root':
            # set ensures uniqueness
            key_names = key_names.union(self.revoked_key_names)
        for key_name in key_names:
            private_key_path = self.keys.find_private_key(
                key_name=key_name, key_dirs=private_key_dirs
            )
            if private_key_path:
                self.roles.sign_role(
                    role_name=role_name,
                    private_key_path=private_key_path,
                )
                signature_count += 1
                if key_name in self.revoked_key_names:
                    self.revoked_key_names.remove(key_name)
                    if key_name in self.encrypted_keys:
                        self.encrypted_keys.remove(key_name)
            else:
                logger.warning(f'Private key not found: {key_name}')
        if not signature_count:
            raise Exception(f'No private keys found for {role_name}.')
        # save changes to disk
        self.roles.persist_role(role_name=role_name)
        return signature_count

    def _load_keys_and_roles(self, create_keys: bool = False):
        # todo: make public, rename load_keys_and_metadata
        if self.keys is None:
            logger.info('Importing public keys...')
            self.keys = Keys(
                dir_path=self.keys_dir,
                encrypted=self.encrypted_keys,
                key_map=self.key_map,
                thresholds=self.thresholds,
            )
            if create_keys:
                # safe to call if keys exist
                self.keys.create()
            logger.info('Public keys imported.')
        if self.roles is None:
            logger.info('Importing metadata...')
            self.roles = Roles(dir_path=self.metadata_dir)
            self.roles.initialize(keys=self.keys, expiration_days=self.expiration_days)
            logger.info('Metadata imported.')<|MERGE_RESOLUTION|>--- conflicted
+++ resolved
@@ -563,7 +563,6 @@
 
     def save_config(self):
         """Save current configuration."""
-<<<<<<< HEAD
         config_file_path = self.get_config_file_path()
         # make paths relative to current working directory (cwd),
         # if possible, otherwise keep absolute paths (note, to avoid
@@ -589,12 +588,6 @@
             data=json.dumps(
                 temp_config_dict, default=str, sort_keys=True, indent=4
             ),
-=======
-        # todo: write directories relative to config file dir?
-        file_path = self.get_config_file_path()
-        file_path.write_text(
-            data=json.dumps(self.config_dict, default=str, sort_keys=True, indent=4),
->>>>>>> 0a944abe
             encoding='utf-8',
         )
 
