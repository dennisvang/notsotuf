from copy import deepcopy
from datetime import datetime, timedelta
import inspect
import json
import logging
import pathlib

try:
    # workaround for PyInstaller issue 6911 (setuptools issue 3089)
    import setuptools.config.expand  # noqa
except AssertionError:
    pass  # assuming we are on the client side...
import shutil
import tarfile
from typing import Any, Dict, Iterable, List, Optional, TypedDict, Union

from securesystemslib.exceptions import CryptoError
from securesystemslib.interface import (
    generate_and_write_ed25519_keypair_with_prompt,
    generate_and_write_unencrypted_ed25519_keypair,
    import_ed25519_publickey_from_file,
    import_ed25519_privatekey_from_file,
)

# SSlibKey see: https://github.com/secure-systems-lab/securesystemslib/pull/456
from securesystemslib.signer import SSlibKey, SSlibSigner
from tuf.api.metadata import (
    SPECIFICATION_VERSION,
    TOP_LEVEL_ROLE_NAMES,
    Metadata,
    MetaFile,
    Role,
    Root,
    Snapshot,
    TargetFile,
    Targets,
    Timestamp,
)
from tuf.api.serialization.json import JSONSerializer

<<<<<<< HEAD
from tufup.common import (
    CustomMetadataDict, KEY_REQUIRED, Patcher, SUFFIX_PATCH, TargetMeta
)
=======
from tufup.common import CustomMetadataDict, Patcher, SUFFIX_PATCH, TargetMeta
>>>>>>> 4e02bfec
from tufup.utils.platform_specific import _patched_resolve

logger = logging.getLogger(__name__)

"""

https://github.com/theupdateframework/python-tuf/blob/develop/examples/repo_example/basic_repo.py

"""

__all__ = [
    'DEFAULT_KEY_MAP',
    'DEFAULT_KEYS_DIR_NAME',
    'DEFAULT_META_DIR_NAME',
    'DEFAULT_REPO_DIR_NAME',
    'DEFAULT_TARGETS_DIR_NAME',
    'in_',
    'Keys',
    'make_gztar_archive',
    'Repository',
    'Roles',
    'SUFFIX_JSON',
    'SUFFIX_PUB',
    'TOP_LEVEL_ROLE_NAMES',
]

# copied from python-tuf basic_repo.py
SPEC_VERSION = '.'.join(SPECIFICATION_VERSION)


# copied from python-tuf basic_repo.py
def in_(days: float) -> datetime:
    """Returns a timestamp for the specified number of days from now."""
    return datetime.utcnow().replace(microsecond=0) + timedelta(days=days)


def make_gztar_archive(
    src_dir: Union[pathlib.Path, str],
    dst_dir: Union[pathlib.Path, str],
    app_name: str,
    version: str,
    tar_format: int = tarfile.PAX_FORMAT,
) -> Optional[TargetMeta]:
    """
    Create a gzipped tar archive in the dst_dir, based on content of src_dir.

    The PAX_FORMAT is currently the default tar format [1] used by the tarfile
    module. For improved portability [2] and reproducibility [3], this can be changed
    e.g. to USTAR_FORMAT.

    [1]: https://www.gnu.org/software/tar/manual/html_node/Formats.html#Formats
    [2]: https://www.gnu.org/software/tar/manual/html_node/Portability.html#Portability
    [3]: https://www.gnu.org/software/tar/manual/html_node/Reproducibility.html#Reproducibility
    """
    # ensure paths
    src_dir = pathlib.Path(src_dir)
    dst_dir = pathlib.Path(dst_dir)
    # compose archive path and check existence
    archive_filename = TargetMeta.compose_filename(
        name=app_name, version=version, is_archive=True
    )
    archive_path = dst_dir / archive_filename
    if archive_path.exists():
        if input(f'Found existing archive: {archive_path}.\nOverwrite? [n]/y') != 'y':
            print('Using existing archive.')
            return TargetMeta(archive_path)
    # Make gzipped tar archive. Note that TarFile.add() sorts members by filename, see:
    # https://github.com/python/cpython/blob/64c9fcc8930f927f5fa903b9d6d442af85a101d1/Lib/tarfile.py#L2162
    with tarfile.open(archive_path, mode='w:gz', format=tar_format) as tar:
        # the filter arg could be used in future versions to modify the tarinfo objects
        tar.add(name=src_dir, arcname='.', recursive=True, filter=None)
    return TargetMeta(target_path=archive_path)


class RolesDict(TypedDict):
    root: Any
    targets: Any
    snapshot: Any
    timestamp: Any


DEFAULT_REPO_DIR_NAME = 'repository'
DEFAULT_KEYS_DIR_NAME = 'keystore'
DEFAULT_META_DIR_NAME = 'metadata'
DEFAULT_TARGETS_DIR_NAME = 'targets'
DEFAULT_KEY_MAP = RolesDict((key, [key]) for key in TOP_LEVEL_ROLE_NAMES)  # noqa
DEFAULT_EXPIRATION_DAYS = RolesDict(root=365, targets=7, snapshot=7, timestamp=1)
DEFAULT_THRESHOLDS = RolesDict(root=1, targets=1, snapshot=1, timestamp=1)
SUFFIX_JSON = '.json'
SUFFIX_PUB = '.pub'
FILENAME_ROOT = Root.type + SUFFIX_JSON
FILENAME_TARGETS = Targets.type + SUFFIX_JSON
FILENAME_SNAPSHOT = Snapshot.type + SUFFIX_JSON
FILENAME_TIMESTAMP = Timestamp.type + SUFFIX_JSON


class Base(object):
    def __init__(self, dir_path: Union[pathlib.Path, str, None]):
        """
        dir_path: directory where all key files are stored
        encrypted: names of the keys that are (to be) encrypted
        key_map: maps top-level role names to lists of key names
        """
        if dir_path is None:
            dir_path = pathlib.Path.cwd()
        # enforce pathlib.Path
        self.dir_path = pathlib.Path(dir_path)
        if not self.dir_path.exists():
            if input(f'Create directory {self.dir_path}? [y]/n') in ['y', '']:
                self.dir_path.mkdir(parents=True)
                print(f'Directory created: {self.dir_path}')


class Keys(Base):
    filename_pattern = '{key_name}'

    def __init__(
        self,
        dir_path: Union[pathlib.Path, str, None] = None,
        encrypted: Optional[List[str]] = None,
        key_map: Optional[RolesDict] = None,
        thresholds: Optional[RolesDict] = None,
    ):
        if dir_path is None:
            dir_path = pathlib.Path.cwd() / DEFAULT_KEYS_DIR_NAME
        super().__init__(dir_path=dir_path)
        if encrypted is None:
            encrypted = []
        if key_map is None:
            key_map = deepcopy(DEFAULT_KEY_MAP)
        if thresholds is None:
            thresholds = DEFAULT_THRESHOLDS.copy()
        self.encrypted = encrypted
        self.key_map = key_map
        self.thresholds = thresholds
        # top-level roles
        self.root: List[Dict[str, Any]] = []
        self.targets: List[Dict[str, Any]] = []
        self.snapshot: List[Dict[str, Any]] = []
        self.timestamp: List[Dict[str, Any]] = []
        # import public keys from dir_path, if it exists
        self.import_all_public_keys()

    def import_all_public_keys(self):
        for role_name, key_list in self.key_map.items():
            for key_name in key_list:
                self.import_public_key(role_name=role_name, key_name=key_name)

    def import_public_key(self, role_name: str, key_name: Optional[str] = None):
        """Import public key for specified role."""
        if key_name is None:
            key_name = role_name
        public_key_path = self.public_key_path(key_name=key_name)
        if public_key_path.exists():
            ssl_key = import_ed25519_publickey_from_file(filepath=str(public_key_path))
            getattr(self, role_name).append(ssl_key)
            logger.debug(f'public key imported: {public_key_path}')
        else:
            logger.debug(f'file does not exist: {public_key_path}')

    def create(self):
        all_key_names = []
        for key_list in self.key_map.values():
            all_key_names.extend(key_list)
        unique_key_names = set(all_key_names)
        logger.debug(f'creating key-pairs: {unique_key_names}')
        for key_name in unique_key_names:
            default_private_key_path = self.private_key_path(key_name=key_name)
            self.create_key_pair(
                private_key_path=default_private_key_path,
                encrypted=key_name in self.encrypted,
            )
        # import the newly created public keys
        self.import_all_public_keys()

    @staticmethod
    def create_key_pair(
        private_key_path: pathlib.Path, encrypted: bool
    ) -> pathlib.Path:
        if encrypted:
            # encrypt private key
            logger.debug('set encryption password for private key')
            generate_keypair = generate_and_write_ed25519_keypair_with_prompt
        else:
            # do not encrypt private key (for automated signing)
            generate_keypair = generate_and_write_unencrypted_ed25519_keypair
        public_key_path = private_key_path.with_suffix(SUFFIX_PUB)
        proceed = True
        if public_key_path.exists():
            logger.warning(f'Public key already exists: {public_key_path}')
            proceed = input('Overwrite key pair? [n]/y') == 'y'
        if proceed:
            file_path_str = generate_keypair(filepath=str(private_key_path))
            logger.info(f'key-pair created: {file_path_str}, {public_key_path}')
        return public_key_path

    def private_key_path(self, key_name: str) -> pathlib.Path:
        return self.dir_path / self.filename_pattern.format(key_name=key_name)

    def public_key_path(self, key_name: str) -> pathlib.Path:
        return self.private_key_path(key_name=key_name).with_suffix(SUFFIX_PUB)

    def public(self):
        # return a dict that maps key ids to *public* key objects
        return {
            ssl_key['keyid']: SSlibKey.from_securesystemslib_key(key_dict=ssl_key)
            for attr_name, ssl_keys in vars(self).items()
            if attr_name in TOP_LEVEL_ROLE_NAMES
            for ssl_key in ssl_keys
        }

    def roles(self):
        # return a dict that maps role names to key ids and key thresholds
        roles_map = dict()
        for role_name in TOP_LEVEL_ROLE_NAMES:
            ssl_keys = getattr(self, role_name)
            role_keys = None
            if ssl_keys:
                unique_key_ids = list(set(ssl_key['keyid'] for ssl_key in ssl_keys))
                role_keys = Role(
                    keyids=unique_key_ids, threshold=self.thresholds[role_name]
                )
            roles_map[role_name] = role_keys
        return roles_map

    @classmethod
    def find_private_key(
        cls, key_name: str, key_dirs: List[Union[pathlib.Path, str]]
    ) -> Optional[pathlib.Path]:
        """
        recursively search key_dirs for a private key with specified key_name

        returns path to first matching file (or None)
        """
        private_key_filename = cls.filename_pattern.format(key_name=key_name)
        for key_dir in key_dirs:
            key_dir = pathlib.Path(key_dir)  # ensure Path
            for path in key_dir.iterdir():
                if path.is_file() and path.name == private_key_filename:
                    # base case
                    return path
                elif path.is_dir():
                    # recursive case
                    private_key_path = cls.find_private_key(
                        key_name=key_name, key_dirs=[path]
                    )
                    if private_key_path:
                        return private_key_path


class Roles(Base):
    filename_pattern = '{version}{role_name}{suffix}'

    def __init__(self, dir_path: Union[pathlib.Path, str, None] = None):
        """
        TUF roles

        - root metadata tells us:
            + all the known keys (key id and public key value)
            + which keys belong to each role
            + how many signatures are needed for each role
        - targets metadata tells us:
            + which target files are available (filename, size, hash)
        - snapshots metatadata tells us:
            + which version of the targets-metadata file to expect
        - timestamp metadata tells us:
            + which version of the snapshot-metadata file to expect

        """
        if dir_path is None:
            dir_path = pathlib.Path.cwd() / DEFAULT_META_DIR_NAME
        super().__init__(dir_path=dir_path)
        # top-level roles
        self.root: Optional[Metadata[Root]] = None
        self.targets: Optional[Metadata[Targets]] = None
        self.snapshot: Optional[Metadata[Snapshot]] = None
        self.timestamp: Optional[Metadata[Timestamp]] = None
        # import roles from dir_path, if it exists
        self._import_roles(role_names=TOP_LEVEL_ROLE_NAMES)

    def _import_roles(self, role_names: Iterable[str]):
        """Import roles from metadata files."""
        file_paths = []
        if self.dir_path.exists():
            file_paths = [p for p in self.dir_path.iterdir() if p.is_file()]
        for role_name in role_names:
            # exclude (root) filenames starting with a version
            role_paths = [p for p in file_paths if p.name.startswith(role_name)]
            if role_paths:
                # there should be only one for each role
                setattr(self, role_name, Metadata.from_file(str(role_paths[0])))

    def initialize(self, keys: Keys, expiration_days: Optional[RolesDict] = None):
        if expiration_days is None:
            expiration_days = DEFAULT_EXPIRATION_DAYS.copy()
        # based on python-tuf basic_repo.py
        common_kwargs = dict(version=1, spec_version=SPEC_VERSION)
        # role-specific kwargs
        initial_data = {
            Root: dict(
                expires=in_(expiration_days['root']),
                keys=keys.public(),
                roles=keys.roles(),
                # repo is relatively static, no need for consistent snapshots
                consistent_snapshot=False,
            ),
            Targets: dict(
                expires=in_(expiration_days['targets']),
                targets=dict(),
            ),
            Snapshot: dict(
                expires=in_(expiration_days['snapshot']),
                meta={FILENAME_TARGETS: MetaFile(version=1)},
            ),
            Timestamp: dict(
                expires=in_(expiration_days['timestamp']),
                snapshot_meta=MetaFile(version=1),
            ),
        }
        for role_class, role_kwargs in initial_data.items():
            attr_name = role_class.type
            if getattr(self, attr_name) is None:
                # intialize role only if there is no role yet
                setattr(
                    self,
                    attr_name,
                    Metadata(
                        signed=role_class(**common_kwargs, **role_kwargs),
                        signatures=dict(),
                    ),
                )

    def add_or_update_target(
        self,
        local_path: Union[pathlib.Path, str],
        url_path_segments: Optional[List[str]] = None,
        custom: Optional[CustomMetadataDict] = None,
    ):
        # based on python-tuf basic_repo.py
        local_path = pathlib.Path(local_path)
        # build url path
        url_path_segments = url_path_segments or []
        url_path_segments.append(local_path.name)
        url_path = '/'.join(url_path_segments)
        # create targetfile instance
        target_file_info = TargetFile.from_file(
            target_file_path=url_path, local_path=str(local_path)
        )
        if custom:
            # todo: handle creation of patch metadata here?
            # todo: should we verify that custom is a dict?
            target_file_info.unrecognized_fields['custom'] = custom
        # note we assume self.targets has been initialized
        self.targets.signed.targets[url_path] = target_file_info

    def remove_target(self, local_path: Union[pathlib.Path, str]) -> bool:
        removed = False
        targets_dict = self.targets.signed.targets
        for target_url in targets_dict:
            # assume target filenames only occur once
            if target_url.endswith(local_path.name):
                removed = targets_dict.pop(target_url, None) is not None
                break
        if removed:
            local_path.unlink()
        return removed

    def add_public_key(self, role_name: str, public_key_path: Union[pathlib.Path, str]):
        """Import a public key from file and add it to the specified role."""
        # based on python-tuf basic_repo.py
        ssl_key = import_ed25519_publickey_from_file(filepath=str(public_key_path))
        self.root.signed.add_key(
            role=role_name, key=SSlibKey.from_securesystemslib_key(ssl_key)
        )

    def set_signature_threshold(self, role_name: str, threshold: int):
        self.root.signed.roles[role_name].threshold = threshold

    def set_expiration_date(self, role_name: str, days: int):
        role = getattr(self, role_name)
        if hasattr(role, 'signed'):
            role.signed.expires = in_(days)

    def sign_role(self, role_name: str, private_key_path: Union[pathlib.Path, str]):
        """
        Sign role using specified private key.

        We sign off on the role.signed part, and the signature is added to
        the role.signatures list.
        """
        # based on python-tuf basic_repo.py
        try:
            # assume unencrypted
            ssl_key = import_ed25519_privatekey_from_file(
                filepath=str(private_key_path), prompt=False
            )
        except CryptoError as e:
            # possibly encrypted: try to import with password
            logger.debug(f'private key import attempt without password failed: {e}')
            ssl_key = import_ed25519_privatekey_from_file(
                filepath=str(private_key_path), prompt=True
            )
        signer = SSlibSigner(ssl_key)
        getattr(self, role_name).sign(signer, append=True)

    def file_path(self, role_name: str, version: Optional[int] = None):
        version_str = ''
        if role_name == Root.type and version is not None:
            # "... all released versions of root metadata files MUST always
            # be provided so that outdated clients can update to the latest
            # available root."
            # https://theupdateframework.github.io/specification/latest/#writing-consistent-snapshots
            version_str = f'{version}.'
        return self.dir_path / self.filename_pattern.format(
            version=version_str, role_name=role_name, suffix=SUFFIX_JSON
        )

    def file_exists(self, role_name: str):
        """
        Return True if any metadata file exists for the specified role,
        ignoring any versions in the filename.
        """
        return any(
            path.exists()
            for path in self.dir_path.iterdir()
            if path.is_file() and role_name in path.name
        )

    def persist_role(self, role_name: str):
        """
        Save specified role to corresponding metadata file.

        In case of root, make sure "root.json" always represents the latest
        version (in addition to x.root.json).
        """
        # based on python-tuf basic_repo.py (but without consistent snapshots)
        role = getattr(self, role_name)
        file_path = self.file_path(role_name=role_name, version=role.signed.version)
        role.to_file(filename=str(file_path), serializer=JSONSerializer(compact=False))
        if role_name == Root.type:
            # Copy the latest root metadata to 'root.json' (without version),
            # to use as trusted root metadata for distribution with the
            # client. This is convenient, otherwise we would need to modify
            # the version in the filename every time root is updated.
            # Moreover, we can now easily access the latest root metadata,
            # without having to check the version in the filename.
            client_root_file_path = self.file_path(role_name=Root.type)
            client_root_file_path.unlink(missing_ok=True)
            shutil.copy(src=file_path, dst=client_root_file_path)

    def get_latest_archive(self) -> Optional[TargetMeta]:
        """
        Returns TargetMeta for latest archive.

        Note that all pre-release versions are always included: On the repo
        side, there is no difference between final releases an pre-releases.
        Pre-release specifiers are only used on the Client side, to filter
        available updates).
        """
        # Note this is similar to the logic in Client._check_updates, but not
        # exactly the same. Merging the implementations would overcomplicate
        # things.
        latest_archive = None
        # sort by version
        signed_targets = self.targets.signed.targets if self.targets else dict()
        targets = sorted(TargetMeta(key) for key in signed_targets.keys())
        # extract only the archives
        archives = [target for target in targets if target.is_archive]
        if archives:
            latest_archive = archives[-1]
        return latest_archive


class Repository(object):
    """High-level tools for repository management."""

    config_filename = '.tufup-repo-config'

    def __init__(
        self,
        app_name: str,
        app_version_attr: Optional[str] = None,
        repo_dir: Union[pathlib.Path, str, None] = None,
        keys_dir: Union[pathlib.Path, str, None] = None,
        key_map: Optional[RolesDict] = None,
        encrypted_keys: Optional[List[str]] = None,
        expiration_days: Optional[RolesDict] = None,
        thresholds: Optional[RolesDict] = None,
    ):
        if repo_dir is None:
            repo_dir = DEFAULT_REPO_DIR_NAME
        if keys_dir is None:
            keys_dir = DEFAULT_KEYS_DIR_NAME
        if key_map is None:
            key_map = deepcopy(DEFAULT_KEY_MAP)
        if encrypted_keys is None:
            encrypted_keys = []
        if expiration_days is None:
            expiration_days = DEFAULT_EXPIRATION_DAYS.copy()
        if thresholds is None:
            thresholds = DEFAULT_THRESHOLDS.copy()
        self.app_name = app_name
        self.app_version_attr = app_version_attr
        # force path object and resolve, in case of relative paths
        self.repo_dir = _patched_resolve(pathlib.Path(repo_dir))
        self.keys_dir = _patched_resolve(pathlib.Path(keys_dir))
        self.key_map = key_map
        self.encrypted_keys = encrypted_keys
        self.expiration_days = expiration_days
        self.thresholds = thresholds
        # keys and roles
        self.keys: Optional[Keys] = None
        self.roles: Optional[Roles] = None
        self.revoked_key_names = []

    @property
    def config_dict(self):
        """dict to be saved to configuration file."""
        # attributes matching __init__ arguments are stored as configuration
        config_items = inspect.signature(self.__init__).parameters.keys()
        return {item: getattr(self, item) for item in config_items}

    @property
    def metadata_dir(self) -> pathlib.Path:
        return self.repo_dir / DEFAULT_META_DIR_NAME

    @property
    def targets_dir(self) -> pathlib.Path:
        return self.repo_dir / DEFAULT_TARGETS_DIR_NAME

    @property
    def app_version(self) -> str:
        # read version from specified module attribute without importing
        version = ''
        if self.app_version_attr:
            version = str(
                setuptools.config.expand.read_attr(self.app_version_attr)  # noqa
            )
        return version

    @classmethod
    def get_config_file_path(cls) -> pathlib.Path:
        # config must be stored in current working directory
        return pathlib.Path.cwd() / cls.config_filename

    def save_config(self):
        """Save current configuration."""
        config_file_path = self.get_config_file_path()
        # make paths relative to current working directory (cwd),
        # if possible, otherwise keep absolute paths (note, to avoid
        # confusion, using paths other than cwd is discouraged)
        temp_config_dict = self.config_dict  # note self.config_dict is a property
        for key in ['repo_dir', 'keys_dir']:
            try:
                temp_config_dict[key] = temp_config_dict[key].relative_to(
                    # resolve() is necessary on windows, to handle "short"
                    # path components (a.k.a. "8.3 filename" or "8.3 alias"),
                    # which are truncated with a tilde,
                    # e.g. c:\Users\RUNNER~1\...
                    pathlib.Path.cwd().resolve()
                )
            except ValueError:
                logger.warning(
                    f'Saving *absolute* path to config, because the path'
                    f' ({temp_config_dict[key]}) is not relative to cwd'
                    f' ({pathlib.Path.cwd()})'
                )
        # write file
        config_file_path.write_text(
            data=json.dumps(temp_config_dict, default=str, sort_keys=True, indent=4),
            encoding='utf-8',
        )

    @classmethod
    def load_config(cls) -> dict:
        """Load configuration dict from file."""
        file_path = cls.get_config_file_path()
        config_dict = dict()
        try:
            config_dict = json.loads(file_path.read_text())
        except FileNotFoundError:
            logger.warning(f'config file not found: {file_path}')
        except json.JSONDecodeError:
            logger.warning(f'config file invalid: {file_path}')
        return config_dict

    @classmethod
    def from_config(cls):
        """Create Repository instance from configuration file."""
        instance = cls(**cls.load_config())
        instance._load_keys_and_roles(create_keys=False)
        return instance

    def initialize(self, extra_key_dirs: Optional[List[pathlib.Path]] = None):
        """
        Initialize (or update) the local repository.

        This includes:

        - create directories if they do not exist
        - import public keys from existing files, or create new key pairs
        - import roles from existing metadata files
        - create root metadata file if it does not exist

        Safe to call for existing keys and roles.
        """
        extra_key_dirs = extra_key_dirs or []

        # Ensure dirs exist
        for path in [self.keys_dir, self.metadata_dir, self.targets_dir]:
            path.mkdir(parents=True, exist_ok=True)

        # Load keys and roles
        self._load_keys_and_roles(create_keys=True)

        # Publish root metadata (save 1.root.json and copy to root.json)
        if not self.roles.file_path('root').exists():
            self.publish_changes(private_key_dirs=[self.keys_dir] + extra_key_dirs)

    def refresh_expiration_date(self, role_name: str, days: Optional[int] = None):
        if days is None:
            days = self.expiration_days.get(role_name)
        self.roles.set_expiration_date(role_name=role_name, days=days)

    def replace_key(
        self,
        old_key_name: str,
        new_public_key_path: Union[pathlib.Path, str],
        new_private_key_encrypted: bool,
    ):
        """
        Replace an existing key by a new one, e.g. after a key compromise.

        Note the changes are not published yet: call publish_changes() for that.
        """
        self.revoked_key_names = []
        # Load old public key from file to obtain its key_id
        public_key_path = self.keys.public_key_path(key_name=old_key_name)
        old_key_id = import_ed25519_publickey_from_file(filepath=str(public_key_path))[
            'keyid'
        ]
        # Get new key name from public key path
        new_public_key_path = pathlib.Path(new_public_key_path)  # force path
        # A key may be used for multiple roles, so we check the key id for
        # all roles.
        for role_name in TOP_LEVEL_ROLE_NAMES:
            try:
                # remove old key_id from roles dict, if found, and remove key
                # from keys dict if it is no longer used by any roles
                self.roles.root.signed.revoke_key(role=role_name, keyid=old_key_id)
                # move old key name from key_map to revoked_key_map
                self.key_map[role_name].remove(old_key_name)
                # to ensure continuity, changes to root must be signed both
                # with the new key and the old key (in addition to unmodified
                # keys), so we keep track of revoked keys until signed
                self.revoked_key_names.append(old_key_name)
                logger.debug(f'Key revoked for {role_name}: {old_key_name}')
            except ValueError:
                logger.debug(f'{role_name} does not have key {old_key_name}')
            else:
                # add new key_id
                self.add_key(
                    role_name=role_name,
                    public_key_path=new_public_key_path,
                    encrypted=new_private_key_encrypted,
                )

    def add_key(
        self,
        role_name: str,
        public_key_path: Union[pathlib.Path, str],
        encrypted: bool,
    ):
        """
        Register a new public key for the specified role.

        Note the changes are not published yet: call publish_changes() for that.
        """
        public_key_path = pathlib.Path(public_key_path)
        # add new key to metadata
        self.roles.add_public_key(role_name=role_name, public_key_path=public_key_path)
        # add new key to key map
        key_name = public_key_path.with_suffix('').name
        if key_name not in self.key_map[role_name]:
            self.key_map[role_name].append(key_name)
        # add new key to encrypted keys if necessary
        already_present = key_name in self.encrypted_keys
        if encrypted and not already_present:
            self.encrypted_keys.append(key_name)

    def add_bundle(
        self,
        new_bundle_dir: Union[pathlib.Path, str],
        new_version: Optional[str] = None,
        skip_patch: bool = False,
        custom_metadata: Optional[dict] = None,  # archive only
        required: bool = False,
    ):
        """
        Adds a new application bundle to the local repository.

        An archive file is created from the app bundle, and this file is
        added to the tuf repository. If a previous archive version is found,
        a patch file is also created and added to the repository, unless
        `skip_patch` is True.

        If `required=True` (default is `False`), this release will always be
        installed, even if newer releases are available. For example, suppose
        an app is running at version 1.0, and version 2.0 is required, but version
        3.0 is also available, then tufup will first update to version 2.0,
        before updating to 3.0 on the next run.

        Note the changes are not published yet: call `publish_changes()` for
        that.
        """
        # enforce path object
        new_bundle_dir = pathlib.Path(new_bundle_dir)
        # determine new version
        if new_version is None:
            # todo: should we check for a valid version string?
            new_version = self.app_version
        # create archive from latest app bundle
        logger.info(f'Creating new archive from bundle: {new_bundle_dir}')
        new_archive = make_gztar_archive(
            src_dir=new_bundle_dir,
            dst_dir=self.targets_dir,
            app_name=self.app_name,
            version=new_version,
        )
        logger.info(f'Archive ready: {new_archive}')
        # check latest archive before registering the new one
        latest_archive = self.roles.get_latest_archive()
        if not latest_archive or latest_archive.version < new_archive.version:
            # register new archive
            self.roles.add_or_update_target(
                local_path=new_archive.path,
                # separate user-specified metadata from tufup-internal metadata
<<<<<<< HEAD
                custom=dict(user=custom_metadata, tufup={KEY_REQUIRED: required}),
=======
                custom=dict(user=custom_metadata, tufup=None),
>>>>>>> 4e02bfec
            )
            # create patch, if possible, and register that too
            if latest_archive and not skip_patch:
                src_path = self.targets_dir / latest_archive.path
                dst_path = self.targets_dir / new_archive.path
                patch_path = dst_path.with_suffix('').with_suffix(SUFFIX_PATCH)
                # create patch
                dst_size_and_hash = Patcher.diff_and_hash(
                    src_path=src_path, dst_path=dst_path, patch_path=patch_path
                )
                # register patch (size and hash are used by the client to verify the
                # integrity of the patched archive)
                self.roles.add_or_update_target(
                    local_path=patch_path,
                    custom=dict(user=None, tufup=dst_size_and_hash),
                )
        else:
            logger.warning(
                f'bundle not added: version {new_archive.version} must be greater than'
                f'that of latest archive ({latest_archive.version})'
            )

    def remove_latest_bundle(self):
        """
        Removes the *latest* app bundle from the local repository.

        This deletes the bundle's archive file and corresponding patch file
        from the targets directory, and updates the tuf repository metadata
        accordingly.

        Note the changes are not published yet: call publish_changes() for that
        """
        # Get latest archive
        latest_archive = self.roles.get_latest_archive()
        if latest_archive:
            # remove latest archive and corresponding patch
            archive_path = self.targets_dir / latest_archive.target_path_str
            patch_path = archive_path.with_suffix('').with_suffix(SUFFIX_PATCH)
            for target_path in [archive_path, patch_path]:
                removed = self.roles.remove_target(local_path=target_path)
                logger.info(
                    f'target {"removed" if removed else "not found"}: {target_path}'
                )

    def publish_changes(self, private_key_dirs: List[Union[pathlib.Path, str]]):
        """
        Publish all modified roles. That is, if a role has changed w.r.t. to
        the version on disk:

        - update expiration date (if not yet updated)
        - bump version (if not yet bumped)
        - sign
        - save to disk

        If a role has not been modified, it is skipped.
        """
        # todo: implement custom Metadata subclass with extra methods:
        #  modified, set_expiration_date, sign, persist, etc. So we can do
        #  e.g role.set_expiration_date(days=1) instead of passing the
        #  role_name around
        for role_name in ['root', 'targets', 'snapshot', 'timestamp']:
            role = getattr(self.roles, role_name)
            # filename without version is always the latest version
            latest_file_path = self.roles.file_path(role_name=role_name, version=None)
            # if the file does not exist yet, the role is considered modified,
            # and we don't want to bump version and expiration date again
            modified = True
            expires_bumped = True
            version_bumped = True
            if latest_file_path.exists():
                latest_role = Metadata.from_file(filename=str(latest_file_path))
                modified = role.signed != latest_role.signed
                expires_bumped = role.signed.expires != latest_role.signed.expires
                version_bumped = role.signed.version > latest_role.signed.version
            if modified:
                # set new expiration date
                if not expires_bumped:
                    self.roles.set_expiration_date(
                        role_name=role_name,
                        days=self.expiration_days.get(role_name),
                    )
                # bump version
                if not version_bumped:
                    role.signed.version += 1
                # sign metadata and persist changes
                role.signatures.clear()
                self.threshold_sign(
                    role_name=role_name, private_key_dirs=private_key_dirs
                )
                # update version in dependent metadata
                dependent = None
                if role_name == 'root':
                    # Not all changes to root require a re-sign of the other
                    # metadata files (e.g. we could just add some additional
                    # valid keys). However, to be on the safe side,
                    # we'll force a re-sign cascade by bumping the targets
                    # version. Note this may cause a double version bump for
                    # targets, but that should not matter.
                    if self.roles.file_path(role_name='targets', version=None).exists():
                        self.roles.targets.signed.version += 1
                elif role_name == 'targets':
                    dependent = self.roles.snapshot.signed.meta[FILENAME_TARGETS]
                elif role_name == 'snapshot':
                    dependent = self.roles.timestamp.signed.snapshot_meta
                if dependent:
                    dependent.version = role.signed.version
                logger.info(f'Published changes for {role_name}.')
            else:
                logger.info(f'No changes detected for {role_name}.')
                # Check if signature count meets threshold
                threshold = self.roles.root.signed.roles[role_name].threshold
                if len(role.signatures) < threshold:
                    logger.info(f'{role_name} threshold not met. Trying to sign...')
                    signature_count = self.threshold_sign(
                        role_name=role_name, private_key_dirs=private_key_dirs
                    )
                    logger.info(f'Added {signature_count} signatures.')
        # update config if key_map has changed
        if self.config_dict != self.load_config():
            self.save_config()
            logger.info('Config file updated.')

    def threshold_sign(
        self,
        role_name: str,
        private_key_dirs: List[Union[pathlib.Path, str]],
    ) -> int:
        """
        Sign the metadata file for a specific role, and save changes to disk.

        Use this to sign and save without making any changes to the actual
        signed metadata.

        In case of root key rotation, both the old private key and the new
        private key are required.

        Returns the number of signatures created.
        """
        signature_count = 0
        # sign role with all required keys that can be found
        key_names = set(self.key_map.get(role_name, []))
        if role_name == 'root':
            # set ensures uniqueness
            key_names = key_names.union(self.revoked_key_names)
        for key_name in key_names:
            private_key_path = self.keys.find_private_key(
                key_name=key_name, key_dirs=private_key_dirs
            )
            if private_key_path:
                self.roles.sign_role(
                    role_name=role_name,
                    private_key_path=private_key_path,
                )
                signature_count += 1
                if key_name in self.revoked_key_names:
                    self.revoked_key_names.remove(key_name)
                    if key_name in self.encrypted_keys:
                        self.encrypted_keys.remove(key_name)
            else:
                logger.warning(f'Private key not found: {key_name}')
        if not signature_count:
            raise Exception(f'No private keys found for {role_name}.')
        # save changes to disk
        self.roles.persist_role(role_name=role_name)
        return signature_count

    def _load_keys_and_roles(self, create_keys: bool = False):
        # todo: make public, rename load_keys_and_metadata
        if self.keys is None:
            logger.info('Importing public keys...')
            self.keys = Keys(
                dir_path=self.keys_dir,
                encrypted=self.encrypted_keys,
                key_map=self.key_map,
                thresholds=self.thresholds,
            )
            if create_keys:
                # safe to call if keys exist
                self.keys.create()
            logger.info('Public keys imported.')
        if self.roles is None:
            logger.info('Importing metadata...')
            self.roles = Roles(dir_path=self.metadata_dir)
            self.roles.initialize(keys=self.keys, expiration_days=self.expiration_days)
            logger.info('Metadata imported.')<|MERGE_RESOLUTION|>--- conflicted
+++ resolved
@@ -38,13 +38,13 @@
 )
 from tuf.api.serialization.json import JSONSerializer
 
-<<<<<<< HEAD
 from tufup.common import (
-    CustomMetadataDict, KEY_REQUIRED, Patcher, SUFFIX_PATCH, TargetMeta
+    CustomMetadataDict,
+    KEY_REQUIRED,
+    Patcher,
+    SUFFIX_PATCH,
+    TargetMeta,
 )
-=======
-from tufup.common import CustomMetadataDict, Patcher, SUFFIX_PATCH, TargetMeta
->>>>>>> 4e02bfec
 from tufup.utils.platform_specific import _patched_resolve
 
 logger = logging.getLogger(__name__)
@@ -782,11 +782,7 @@
             self.roles.add_or_update_target(
                 local_path=new_archive.path,
                 # separate user-specified metadata from tufup-internal metadata
-<<<<<<< HEAD
                 custom=dict(user=custom_metadata, tufup={KEY_REQUIRED: required}),
-=======
-                custom=dict(user=custom_metadata, tufup=None),
->>>>>>> 4e02bfec
             )
             # create patch, if possible, and register that too
             if latest_archive and not skip_patch:
